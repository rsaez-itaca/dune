--- conflicted
+++ resolved
@@ -29,15 +29,11 @@
 lauv-noptilus-1   = 1
 lauv-noptilus-2   = 2
 lauv-noptilus-3   = 3
-<<<<<<< HEAD
 lauv-xtreme-2     = 4
 caravela          = 5
 manta-1           = 7
 manta-2           = 8
-=======
-lauv-xtreme-2	    = 4
 manta-9           = 9
->>>>>>> f912a793
 manta-11          = 11
 manta-12          = 12
 manta-21          = 13
