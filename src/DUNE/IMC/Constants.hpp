--- conflicted
+++ resolved
@@ -26,11 +26,7 @@
 //***************************************************************************
 // Automatically generated.                                                 *
 //***************************************************************************
-<<<<<<< HEAD
-// IMC XML MD5: 86a299b01f3fb2b07aa79ba59f7f24ec                            *
-=======
 // IMC XML MD5: c2f889e53b9d70fdd28a9f839289af4a                            *
->>>>>>> 44731c72
 //***************************************************************************
 
 #ifndef DUNE_IMC_CONSTANTS_HPP_INCLUDED_
@@ -41,11 +37,7 @@
 //! Git repository information.
 #define DUNE_IMC_CONST_GIT_INFO "2016-05-23 2ed135b  (HEAD -> master, origin/master, origin/HEAD)"
 //! MD5 sum of XML specification file.
-<<<<<<< HEAD
-#define DUNE_IMC_CONST_MD5 "86a299b01f3fb2b07aa79ba59f7f24ec"
-=======
 #define DUNE_IMC_CONST_MD5 "c2f889e53b9d70fdd28a9f839289af4a"
->>>>>>> 44731c72
 //! Synchronization number.
 #define DUNE_IMC_CONST_SYNC 0xFE54
 //! Reversed synchronization number.
