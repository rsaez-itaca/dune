--- conflicted
+++ resolved
@@ -26,11 +26,7 @@
 //***************************************************************************
 // Automatically generated.                                                 *
 //***************************************************************************
-<<<<<<< HEAD
-// IMC XML MD5: 86a299b01f3fb2b07aa79ba59f7f24ec                            *
-=======
 // IMC XML MD5: c2f889e53b9d70fdd28a9f839289af4a                            *
->>>>>>> 44731c72
 //***************************************************************************
 
 #ifndef DUNE_IMC_MACROS_HPP_INCLUDED_
@@ -582,10 +578,5 @@
 #define DUNE_IMC_USBLPOSITIONEXTENDED 899
 //! UsblFixExtended identification number.
 #define DUNE_IMC_USBLFIXEXTENDED 900
-<<<<<<< HEAD
-//! UsblModem identification number.
-#define DUNE_IMC_USBLMODEM 901
-=======
->>>>>>> 44731c72
 
 #endif