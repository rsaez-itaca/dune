//***************************************************************************
// Copyright 2007-2014 Universidade do Porto - Faculdade de Engenharia      *
// Laboratório de Sistemas e Tecnologia Subaquática (LSTS)                  *
//***************************************************************************
// This file is part of DUNE: Unified Navigation Environment.               *
//                                                                          *
// Commercial Licence Usage                                                 *
// Licencees holding valid commercial DUNE licences may use this file in    *
// accordance with the commercial licence agreement provided with the       *
// Software or, alternatively, in accordance with the terms contained in a  *
// written agreement between you and Universidade do Porto. For licensing   *
// terms, conditions, and further information contact lsts@fe.up.pt.        *
//                                                                          *
// European Union Public Licence - EUPL v.1.1 Usage                         *
// Alternatively, this file may be used under the terms of the EUPL,        *
// Version 1.1 only (the "Licence"), appearing in the file LICENCE.md       *
// included in the packaging of this file. You may not use this work        *
// except in compliance with the Licence. Unless required by applicable     *
// law or agreed to in writing, software distributed under the Licence is   *
// distributed on an "AS IS" basis, WITHOUT WARRANTIES OR CONDITIONS OF     *
// ANY KIND, either express or implied. See the Licence for the specific    *
// language governing permissions and limitations at                        *
// https://www.lsts.pt/dune/licence.                                        *
//***************************************************************************
// Author: Ricardo Bencatel                                                 *
//***************************************************************************

// ISO C++ 98 headers.
#include <cstring>
#include <string>
#include <cmath>
#include <vector>

// DUNE headers.
#include <DUNE/DUNE.hpp>
#include <DUNE/Simulation/UAV.hpp>
using DUNE::Simulation::UAVSimulation;

#define vel_lim 0.5

namespace Maneuver
{
  namespace VehicleFormation
  {
    namespace FormCollAvoid
    {
      using DUNE_NAMESPACES;

      //! Vector for System Mapping.
      typedef std::vector<uint32_t> Systems;

      //! Vector for Entity Mapping.
      typedef std::vector<uint32_t> Entities;

      struct Arguments
      {
        //! Command source
        std::vector<std::string> cmd_src;
        //! Source system alias
        std::string src_alias;
        //! Leader system name
        std::string leader_alias;
        //! Simulation and control frequencies
        double sim_frequency;
        double ctrl_frequency;
        double leader_frequency;
        //! Controller parameters
        double k_longitudinal;
        double k_lateral;
        double k_boundary;
        double k_leader;
        double k_deconfliction;
        double safe_dist;
        double deconfliction_offset;
        double acc_safety_marg;
        //! Control constraints
        double speed_max;
        double speed_min;
        double bank_lim;
        double alt_max;
        double alt_min;
        //! Environmental parameters
        double flow_accel_max;
        //! UAV Model Parameters
        std::string sim_type; // Simulation type (3DOF, 4DOF_bank, 4DOF_alt, 5DOF, 6DOF_stabder, and 6DOF_geom)
        double c_speed;
        double c_bank;
        double c_alt;
        //! - Constraints
        double l_bank_rate;
        double l_accel_x;
        double l_vert_slope;
        // Initial state
        double default_alt;
        double default_speed;
        // Wind average
        unsigned int wind_average_window;
        // Debug flag
        bool debug;
      };

      struct RelState
      {
        //! Identifier of the vehicle whose relative state is being reported.
        std::string s_id;
        //! Distance between vehicles.
        double dist;
        //! Relative position error norm.
        double err;
        //! Weight in the computation of the desired acceleration.
        double ctrl_imp;
        //! Inter-vehicle direction vector.
        double rel_dir_x;
        double rel_dir_y;
        double rel_dir_z;
        //! Relative position error in the fixed reference frame.
        double err_x;
        double err_y;
        double err_z;
        //! Relative position error in the inter-vehicle reference frame.
        double rf_err_x;
        double rf_err_y;
        double rf_err_z;
        //! Relative velocity error in the inter-vehicle reference frame.
        double rf_err_vx;
        double rf_err_vy;
        double rf_err_vz;
        //! Deviation from convergence (sliding surface value).
        double ss_x;
        double ss_y;
        double ss_z;
        //! Relative virtual error.
        //! (Component of the vehicle desired acceleration)
        double virt_err_x;
        double virt_err_y;
        double virt_err_z;

        // Default initialization
        RelState()
        {
          s_id = "";
          dist = 0;
          err = 0;
          ctrl_imp = 0;
          rel_dir_x = 0;
          rel_dir_y = 0;
          rel_dir_z = 0;
          err_x = 0;
          err_y = 0;
          err_z = 0;
          rf_err_x = 0;
          rf_err_y = 0;
          rf_err_z = 0;
          rf_err_vx = 0;
          rf_err_vy = 0;
          rf_err_vz = 0;
          ss_x = 0;
          ss_y = 0;
          ss_z = 0;
          virt_err_x = 0;
          virt_err_y = 0;
          virt_err_z = 0;
        }
      };

      class FormMonitor
      {
      public:
        //! Commanded acceleration computed by the formation controller.
        //! (Constrained by the vehicle operational limits)
        double ax_cmd;
        double ay_cmd;
        double az_cmd;
        //! Desired acceleration computed by the formation controller.
        double ax_des;
        double ay_des;
        double az_des;
        //! Formation combined virtual error.
        //! (Component of the vehicle desired acceleration)
        double virt_err_x;
        double virt_err_y;
        double virt_err_z;
        //! Formation combined sliding surface feedback.
        //! (Component of the vehicle desired acceleration)
        double surf_fdbk_x;
        double surf_fdbk_y;
        double surf_fdbk_z;
        //! Dynamics uncertainty compensation.
        //! (Component of the vehicle desired acceleration)
        double surf_unkn_x;
        double surf_unkn_y;
        double surf_unkn_z;
        //! Combined deviation from convergence.
        //! (Total sliding surface value)
        double ss_x;
        double ss_y;
        double ss_z;
        //! Inter-vehicle state data
        std::vector<RelState*> rel_state;

        FormMonitor()
        {
          ax_cmd = 0;
          ay_cmd = 0;
          az_cmd = 0;
          ax_des = 0;
          ay_des = 0;
          az_des = 0;
          virt_err_x = 0;
          virt_err_y = 0;
          virt_err_z = 0;
          surf_fdbk_x = 0;
          surf_fdbk_y = 0;
          surf_fdbk_z = 0;
          surf_unkn_x = 0;
          surf_unkn_y = 0;
          surf_unkn_z = 0;
          ss_x = 0;
          ss_y = 0;
          ss_z = 0;
        }
      };

      struct Task: public DUNE::Tasks::Periodic
      {
        //! Task arguments.
        Arguments m_args;

        // Controller flags
        bool m_param_update_first;
        //! Simulated vehicles' models
        std::vector<UAVSimulation*> m_models;
        //! Leader vehicle model
        UAVSimulation* m_model;
        //! Vehicle's referential position (Latitude, Longitude, and height).
        double m_llh_ref_pos[3];
        //! Leader's simulated position (X,Y,Z,phi,theta,psi).
        Matrix m_position;
        //! Leader's simulated velocity (u,v,w,p,q,r).
        Matrix m_velocity;
        //! Leader's estimated state
        IMC::EstimatedState m_estate_leader;
        //! Synchronization, simulation and control time variables
        Matrix m_last_state_update;
        Matrix m_last_state_estim;
        Matrix m_last_simctrl_update;
        double m_last_leader_output;
        //! Last time debug information was shown
        double m_last_time_verb_task;
        double m_last_time_verb_ctrlactiv;
        double m_last_time_verb_leadertrace;
        double m_last_time_verb_leaderspew;
        double m_last_time_verb_formctrl;
        double m_timestep_trace;
        double m_timestep_spew;

        //! System state variables
        Matrix m_vehicle_state;
        Matrix m_vehicle_accel;
        double m_airspeed;

        //! Environment variables
        Matrix m_wind;
        Math::MovingAverage<fp64_t>* m_wind_avg_x;
        Math::MovingAverage<fp64_t>* m_wind_avg_y;
        Math::MovingAverage<fp64_t>* m_wind_avg_z;
        double m_g;

        //! System command variables
        Matrix m_uav_ctrl;

        //! Vehicle commands
        IMC::DesiredRoll m_bank_cmd;
        IMC::DesiredSpeed m_airspeed_cmd;
        IMC::DesiredZ m_altitude_cmd;
        //! Leader commanded true airspeed
        double m_speed_cmd_leader;
        uint8_t m_speed_units_leader;
        //! Leader commanded altitude
        double m_alt_cmd_leader;
        uint8_t m_alt_units_leader;
        //! Vehicle command limits
        double m_bank_lim;
        double m_speed_min;
        double m_speed_max;
        double m_alt_min;
        double m_alt_max;
        //! Leader command limits
        double m_leader_bank_lim;
        double m_leader_speed_min;
        double m_leader_speed_max;
        double m_leader_alt_min;
        double m_leader_alt_max;

        //! Controller parameters
        IMC::FormationControlParams m_formation_ctrl_params;
<<<<<<< HEAD
        bool m_param_init;
=======
>>>>>>> 6e54616a
        double m_k_longitudinal;
        double m_k_lateral;
        double m_k_boundary;
        double m_k_leader;
        double m_k_deconfliction;
        double m_flow_accel_max;
        double m_safe_dist;
        double m_deconfliction_offset;
        double m_acc_safety_marg;
        double m_accel_lim_x;

        //! Controller evaluation data
        IMC::FormationEvaluation m_formation_eval;
        double m_dist_min_abs;
        double m_dist_min_mean;
        double m_err_mean;
        double m_mean_time;
        double m_mean_time_start;
        bool m_mean_first;

        //! Formation configuration
        unsigned int m_uav_n;
        unsigned int m_uav_ind;
        Systems m_uav_id;
        Systems m_uav_id_last;
        std::vector<std::string> m_formation_systems;
        unsigned int m_formation_frame;
        Matrix m_formation_pos;
        IMC::PlanControl m_current_plan;

        //! Process logic control variables
        bool m_ctrl_active;
        bool m_team_plan_init;
        bool m_team_leader_init;
        bool m_team_state_init;
        bool m_valid_airspeed;
        std::vector<bool> m_vehicle_state_flag;

        //! Simulation process frequency
        double m_frequency;
        double m_timestep_sim;
        double m_timestep_ctrl;
        double m_timestep_leader;

        //! Leader initial state
        IMC::LeaderState m_init_leader;

        // Debug variables
        bool m_debug;
        FormMonitor* m_form_monitor;
        //std::vector<RelState*> m_rel_state;

        //! List of systems allowed to define a command.
        std::map<uint32_t, Systems> m_filtered_sys;
        //! List of entities allowed to define a command.
        std::map<uint32_t, Entities> m_filtered_ent;
        // System alias id
        uint32_t m_alias_id;
        // Leader system id
        uint32_t m_leader_id;

        Task(const std::string& name, Tasks::Context& ctx):
          DUNE::Tasks::Periodic(name, ctx),
          m_param_update_first(true),
          //m_models(NULL),
          m_model(NULL),
          m_position(6, 1, 0.0),
          m_velocity(6, 1, 0.0),
          m_last_leader_output(std::min(-1.0, Clock::get())),
          m_last_time_verb_task(std::min(-1.0, Clock::get())),
          m_last_time_verb_ctrlactiv(std::min(-1.0, Clock::get())),
          m_last_time_verb_leadertrace(std::min(-1.0, Clock::get())),
          m_last_time_verb_leaderspew(std::min(-1.0, Clock::get())),
          m_last_time_verb_formctrl(std::min(-1.0, Clock::get())),
          m_timestep_trace(2.0),
          m_timestep_spew(0.5),
          m_vehicle_state(12, 1, 0.0),
          m_vehicle_accel(3, 1, 0.0),
          m_airspeed(0.0),
          m_wind(3, 1, 0.0),
          m_wind_avg_x(new Math::MovingAverage<fp64_t>(300)),
          m_wind_avg_y(new Math::MovingAverage<fp64_t>(300)),
          m_wind_avg_z(new Math::MovingAverage<fp64_t>(300)),
          m_g(Math::c_gravity),
          m_speed_cmd_leader(0.0),
          m_speed_units_leader(IMC::SUNITS_METERS_PS),
          m_alt_cmd_leader(0.0),
          m_alt_units_leader(IMC::Z_ALTITUDE),
          m_bank_lim(0.0),
          m_speed_min(0.0),
          m_speed_max(0.0),
          m_alt_min(0.0),
          m_alt_max(0.0),
          m_leader_bank_lim(0.0),
          m_leader_speed_min(0.0),
          m_leader_speed_max(0.0),
          m_leader_alt_min(0.0),
          m_leader_alt_max(0.0),
          m_k_longitudinal(0.0),
          m_k_lateral(0.0),
          m_k_boundary(0.0),
          m_k_leader(0.0),
          m_k_deconfliction(0.0),
          m_flow_accel_max(0.0),
          m_safe_dist(0.0),
          m_deconfliction_offset(0.0),
          m_acc_safety_marg(0.0),
          m_accel_lim_x(0.0),
          m_dist_min_abs(0.0),
          m_dist_min_mean(0.0),
          m_err_mean(0.0),
          m_mean_time(0.0),
          m_mean_time_start(0.0),
          m_mean_first(true),
          m_uav_n(1),
          m_uav_ind(0),
          m_formation_frame(IMC::Formation::OP_EARTH_FIXED),
          m_formation_pos(3, 1, 0.0),
          m_ctrl_active(false),
          m_team_plan_init(false),
          m_team_leader_init(false),
          m_team_state_init(false),
          m_valid_airspeed(false),
          m_frequency(0.0),
          m_timestep_sim(0.0),
          m_timestep_ctrl(0.0),
          m_timestep_leader(0.0),
          m_debug(false),
          m_form_monitor(NULL),
          m_alias_id(UINT_MAX),
          m_leader_id(UINT_MAX)
        {
          // Definition of configuration parameters.
//          paramActive(Tasks::Parameter::SCOPE_MANEUVER,
//                      Tasks::Parameter::VISIBILITY_DEVELOPER);

          param("Commands source", m_args.cmd_src)
          .defaultValue("")
          .description("List of <Command>:<System>+<System>:<Entity>+<Entity> that define the source systems and entities allowed to pass a specific command.");

          param("Source Alias", m_args.src_alias)
          .defaultValue("")
          .description("Emulated system id.");

          param("Leader Name", m_args.leader_alias)
          .defaultValue("form-leader-01")
          .description("Leader system name.");

          param("Simulation Frequency", m_args.sim_frequency)
          .defaultValue("0.0")
          .units(Units::Hertz)
          .description("Vehicles motion simulation frequency.");

          param("Control Frequency", m_args.ctrl_frequency)
          .defaultValue("20.0")
          .units(Units::Hertz)
          .description("Frequency of simulated vehicles control execution.");

          param("Leader Output Frequency", m_args.leader_frequency)
          .defaultValue("20.0")
          .units(Units::Hertz)
          .description("Frequency at which the virtual leader state is sent to the message bus.");

          param("Formation Longitudinal Gain", m_args.k_longitudinal)
          .defaultValue("0.5")
          .description("Trajectory gain over the vehicle longitudinal direction");

          param("Formation Lateral Gain", m_args.k_lateral)
          .defaultValue("0.8")
          .description("Trajectory gain over the vehicle lateral direction");

          param("Formation Boundary Layer", m_args.k_boundary)
          .defaultValue("0.6")
          .description("Control sliding surface boundary layer thickness");

          param("Flow Switching Gain", m_args.flow_accel_max)
          .defaultValue("0.0")
          .units(Units::MeterPerSquareSecond)
          .description("Maximum fluid flow acceleration at aircraft location. Switching gain for the worst case scenario.");

          param("Formation Leader Gain", m_args.k_leader)
          .defaultValue("2.5")
          .description("Leader control importance gain (relative to the sum of every other formation vehicle)");

          param("Formation Deconfliction Gain", m_args.k_deconfliction)
          .defaultValue("5.0")
          .description("Individual vehicle importance gain (relative to the leader)");

          param("Safety Distance", m_args.safe_dist)
          .defaultValue("12.0")
          .units(Units::Meter)
          .description("Aircraft Safety Distance");

          param("Deconfliction Offset", m_args.deconfliction_offset)
          .defaultValue("7.0")
          .units(Units::Meter)
          .description("Aircraft Deconfliction Distance Offset");

          param("Acceleration Safety Margin", m_args.acc_safety_marg)
          .defaultValue("0.3")
          .description("Acceleration safety margin");

          param("Maximum Airspeed", m_args.speed_max)
          .defaultValue("22.0")
          .units(Units::MeterPerSecond)
          .description("Aircraft maximum airspeed");

          param("Minimum Airspeed", m_args.speed_min)
          .defaultValue("18.0")
          .units(Units::MeterPerSecond)
          .description("Aircraft minimum airspeed");

          param("Maximum Altitude", m_args.alt_max)
          .defaultValue("600.0")
          .units(Units::Meter)
          .description("Maximum altitude constraint");

          param("Minimum Altitude", m_args.alt_min)
          .defaultValue("150.0")
          .units(Units::Meter)
          .description("Minimum altitude constraint");

          param("Bank Limit", m_args.bank_lim)
          .defaultValue("30.0")
          .units(Units::Degree)
          .description("Aircraft Bank Limit");

          param("Simulation type", m_args.sim_type)
          .defaultValue("4DOF_bank")
          .values("3DOF, 4DOF_alt, 4DOF_bank, 5DOF")
          .description("Simulation type (DOF)");

          param("Speed Time Constant", m_args.c_speed)
          .defaultValue("1.0")
          .units(Units::Hertz)
          .description("Speed controller first order time constant. Inverse of the speed rate gain to simulate speed dynamics");

          param("Bank Time Constant", m_args.c_bank)
          .defaultValue("1.0")
          .units(Units::Hertz)
          .description("Bank controller first order time constant. Inverse of the bank rate gain to simulate bank dynamics");

          param("Altitude Time Constant", m_args.c_alt)
          .defaultValue("1.0")
          .units(Units::Hertz)
          .description("Altitude controller first order time constant. Inverse of the vertical rate gain to simulate altitude dynamics");

          param("Bank Rate Limit", m_args.l_bank_rate)
          .defaultValue("0.0")
          .units(Units::DegreePerSecond)
          .description("Bank rate limit to simulate bank dynamics");

          param("Longitudinal Acceleration Limit", m_args.l_accel_x)
          .defaultValue("0.1")
          .units(Units::MeterPerSquareSecond)
          .description("Vehicle longitudinal acceleration limit");

          param("Vertical Slope Limit", m_args.l_vert_slope)
          .defaultValue("0.0")
          .units(Units::None)
          .description("Vertical slope limit to simulate altitude dynamics");

          param("Default Altitude", m_args.default_alt)
          .defaultValue("147.3")
          .units(Units::Meter)
          .description("Initial state WGS-84 geoid altitude");

          param("Default Speed", m_args.default_speed)
          .defaultValue("18.0")
          .units(Units::MeterPerSecond)
          .description("Initial state airspeed");

          param("Wind Average Window", m_args.wind_average_window)
          .defaultValue("180.0")
          .units(Units::Second)
          .description("Window time length for the wind average");

          param("Debug", m_args.debug)
          .defaultValue("false")
          .description("Controller in debug mode");

          // Message binding
          bind<IMC::LeaderState>(this);
          bind<IMC::Formation>(this);
          bind<IMC::PlanControl>(this);
          bind<IMC::IndicatedSpeed>(this);
          bind<IMC::EstimatedStreamVelocity>(this);
          bind<IMC::Acceleration>(this);
          bind<IMC::DesiredRoll>(this);
          bind<IMC::DesiredSpeed>(this);
          bind<IMC::DesiredZ>(this);
          bind<IMC::EstimatedState>(this);
        }

        void
        onUpdateParameters(void)
        {
          spew("Starting the parameters update.");

          //==========================================
          // General parameters treatment
          //==========================================
          // Debug flag - for control performance monitoring
          m_debug = m_args.debug;
          // Task update frequency
          m_frequency = this->getFrequency();
          // Simulation frequency
          if (m_args.sim_frequency == 0.0)
            m_timestep_sim = 1/m_frequency;
          else
            m_timestep_sim = 1/m_args.sim_frequency;
          // Control frequency
          m_timestep_ctrl = 1/m_args.ctrl_frequency;
          // Leader state output frequency (used for the path tracking)
          m_timestep_leader = 1/m_args.leader_frequency;
          // Vehicle maneuverability constraints
          m_bank_lim = Angles::radians(m_args.bank_lim);
          m_speed_min = m_args.speed_min;
          m_speed_max = m_args.speed_max;
          m_alt_min = m_args.alt_min;
          m_alt_max = m_args.alt_max;
          if (m_param_update_first)
          {
            // Leader maneuverability constraints
            m_leader_bank_lim = m_bank_lim;
            m_leader_speed_min = m_args.speed_min;
            m_leader_speed_max = m_args.speed_max;
            m_leader_alt_min = m_args.alt_min;
            m_leader_alt_max = m_args.alt_max;
            // Home reference latitude, longitude, and height
            m_llh_ref_pos[0] = 0.0;
            m_llh_ref_pos[1] = 0.0;
            m_llh_ref_pos[2] = 0.0;
            // Airspeed value initialization
            m_airspeed = m_args.default_speed;
            // Leader commanded true airspeed
            m_speed_cmd_leader = m_airspeed;
            m_airspeed_cmd.value = m_speed_cmd_leader;
            // Leader commanded altitude
            m_alt_cmd_leader = m_args.default_alt + m_leader_alt_min;
            m_altitude_cmd.value = m_alt_cmd_leader;
          }

          //==========================================
          // Check the formation parameters
          //==========================================
          spew("onUpdateParameters - 1");
          if (m_uav_id.empty())
          {
            if (!m_param_update_first)
              war("Formation vehicle list is empty!");
            m_uav_id.push_back(getSystemId());
            m_uav_n = 1;
            m_uav_ind = 0;
            m_formation_pos = Matrix(3, 1, 0.0);
          }

          //==========================================
          // Set controller gains
          //==========================================
          spew("onUpdateParameters - 2");
          debug("Controller parameters definition.");
          // Output the controller parameter, if changed, and the controller evaluation data
          if (paramChanged(m_args.k_longitudinal) ||
              paramChanged(m_args.k_lateral) ||
              paramChanged(m_args.k_boundary) ||
              paramChanged(m_args.k_leader) ||
              paramChanged(m_args.k_deconfliction) ||
              paramChanged(m_args.flow_accel_max) ||
              paramChanged(m_args.safe_dist) ||
              paramChanged(m_args.deconfliction_offset) ||
              paramChanged(m_args.acc_safety_marg) ||
              paramChanged(m_args.l_accel_x))
          {
<<<<<<< HEAD
            // Controller parameters
            m_formation_ctrl_params.action = IMC::FormationControlParams::OP_REP;
            m_formation_ctrl_params.lon_gain = m_k_longitudinal;
            m_formation_ctrl_params.lat_gain = m_k_lateral;
            m_formation_ctrl_params.bond_thick = m_k_boundary;
            m_formation_ctrl_params.lead_gain = m_k_leader;
            m_formation_ctrl_params.deconfl_gain = m_k_deconfliction;
            dispatchAlias(&m_formation_ctrl_params);
            if (isActive())
              m_param_init = true;

            // Controller evaluation data
            if (!m_mean_first)
=======
            m_k_longitudinal = m_args.k_longitudinal;
            m_k_lateral = m_args.k_lateral;
            m_k_boundary = m_args.k_boundary;
            m_k_leader = m_args.k_leader;
            m_k_deconfliction = m_args.k_deconfliction;
            m_flow_accel_max = m_args.flow_accel_max;
            m_safe_dist = m_args.safe_dist;
            m_deconfliction_offset = m_args.deconfliction_offset;
            m_acc_safety_marg = m_args.acc_safety_marg;
            m_accel_lim_x = m_args.l_accel_x;
            if (m_debug)
>>>>>>> 6e54616a
            {
              dispatchFormationParameters();

              // Controller evaluation data
              if (!m_mean_first)
              {
                formationEvaluation();
                m_mean_first = true;
              }
            }
          }

          //==========================================
          // Set the leader vehicle model parameters
          //==========================================
          spew("onUpdateParameters - 3");
          if (m_param_update_first)
          {
            // Model initialization
            debug("Formation leader model initialization");
            // - State  and control parameters initialization
            m_model = new DUNE::Simulation::UAVSimulation(
                m_position, m_velocity, m_args.c_bank, m_args.c_speed);
            // - Commands initialization
            m_model->command(0, m_speed_cmd_leader, -m_alt_cmd_leader);
          }
          // ToDo - Update with "DynamicsSimParam" message for the leader
          // - State  and control parameters definition
          if (paramChanged(m_args.c_bank) || paramChanged(m_args.c_speed))
            m_model->setCtrl(m_args.c_bank, m_args.c_speed);
          // - Limits definition
          if (paramChanged(m_args.l_bank_rate))
            m_model->setBankRateLim(DUNE::Math::Angles::radians(m_args.l_bank_rate));
          m_model->setAccelLim(m_accel_lim_x);
          // - Simulation type
          if (paramChanged(m_args.sim_type))
            m_model->m_sim_type = m_args.sim_type;

          //==========================================
          // Simulation model initialization
          //==========================================
          spew("onUpdateParameters - 4");
          // Check if the formation composition changed
          // Reinitialize the simulation models if so
          // ToDo - Check - data reallocation logic to keep the data from the remaining vehicles
          bool b_formation_change = true;
          unsigned int t_uav_n = m_uav_id_last.size();
          if (!m_param_update_first)
          {
            if (t_uav_n == m_uav_n)
            {
              b_formation_change = false;
              for (unsigned int ind_uav = 0; ind_uav < m_uav_n; ind_uav++)
                if (m_uav_id_last[ind_uav] != m_uav_id[ind_uav])
                  b_formation_change = true;
            }
            else
              b_formation_change = true;
          }
          if (b_formation_change)
          {
            m_uav_id_last = m_uav_id;
            //! Initialize the team vehicles' models
            debug("Vehicles state and command vectors initialization");
            m_team_state_init = false;

            //! Save existing vehicles state
            Matrix t_vehicle_state = m_vehicle_state;
            std::vector<bool> t_vehicle_state_flag = m_vehicle_state_flag;
            Matrix t_vehicle_accel = m_vehicle_accel;
            Matrix t_uav_ctrl = m_uav_ctrl;
            Matrix t_last_state_update = m_last_state_update;
            Matrix t_last_state_estim = m_last_state_estim;
            Matrix t_last_simctrl_update = m_last_simctrl_update;
            std::vector<UAVSimulation*> t_models = m_models;

            // Keep the leader data
            m_vehicle_state.resizeAndKeep(12, 1);
            m_vehicle_accel.resizeAndKeep(3, 1);
            m_last_state_update.resizeAndKeep(1, 1);
            m_last_state_estim.resizeAndKeep(1, 1);

            //! Initialize vehicles state
            m_vehicle_state.resizeAndKeep(12, m_uav_n+1);
            m_vehicle_state_flag.clear();
            for (unsigned int uav_ind = 0; uav_ind < m_uav_n; uav_ind++)
              m_vehicle_state_flag.push_back(false);
            m_vehicle_accel.resizeAndKeep(3, m_uav_n+1);
            //! Initialize vehicles commands
            m_uav_ctrl = DUNE::Math::Matrix(3, m_uav_n, 0.0);
            //! Start the team vehicles synchronization, simulation and control time
            m_last_state_update.resizeAndKeep(m_uav_n+1, 1);
            m_last_state_estim.resizeAndKeep(m_uav_n+1, 1);
            m_last_state_estim.set(1, m_uav_n, 0, 0, Matrix(m_uav_n, 1, Time::Clock::getSinceEpoch()));
            m_last_simctrl_update = Matrix(m_uav_n, 1, Time::Clock::getSinceEpoch());

            //! Initialize the simulated vehicles models
            debug("Simulated vehicles models initialization");
            UAVSimulation* model;
            m_models.clear();
            std::vector<bool> t_keep_data;
            for (unsigned int ind_uav2 = 0; ind_uav2 < t_uav_n; ++ind_uav2)
              t_keep_data.push_back(false);
            for (unsigned int ind_uav = 0; ind_uav < m_uav_n; ++ind_uav)
            {
              bool remaining_vehicle = false;
              // Data reallocation to keep the data from the remaining vehicles
              if (!m_param_update_first)
                for (unsigned int ind_uav2 = 0; ind_uav2 < t_uav_n; ++ind_uav2)
                {
                  if (m_uav_id_last[ind_uav2] == m_uav_id[ind_uav])
                  {
                    remaining_vehicle = true;
                    t_keep_data[ind_uav2] = true;
                    m_vehicle_state.set(0, 11, ind_uav+1, ind_uav+1,
                                        t_vehicle_state.get(0, 11, ind_uav2+1, ind_uav2+1));
                    m_vehicle_state_flag[ind_uav] = t_vehicle_state_flag[ind_uav2];
                    m_vehicle_accel.set(0, 2, ind_uav+1, ind_uav+1,
                                    t_vehicle_accel.get(0, 2, ind_uav2+1, ind_uav2+1));
                    m_uav_ctrl.set(0, 2, ind_uav, ind_uav,
                                   t_uav_ctrl.get(0, 2, ind_uav2, ind_uav2));
                    m_last_state_update(ind_uav+1) = t_last_state_update(ind_uav2+1);
                    m_last_state_estim(ind_uav+1) = t_last_state_estim(ind_uav2+1);
                    m_last_simctrl_update(ind_uav) = t_last_simctrl_update(ind_uav2);
                    m_models.push_back(t_models[ind_uav2]);
                    debug("Simulated vehicle model maintained for vehicle: %s",
                        resolveSystemId(m_uav_id[ind_uav]));
                    break;
                  }
                }
              if (remaining_vehicle)
                continue;

              //! - State  and control parameters initialization
              model = new DUNE::Simulation::UAVSimulation(
                  m_formation_pos.get(0, 2, ind_uav, ind_uav).vertCat(m_position.get(3, 5, 0, 0)),
                  m_velocity, m_args.c_bank, m_args.c_speed);
              //! - Simulation type
              model->m_sim_type = m_args.sim_type;
              //! - Commands initialization
              model->command(0, m_speed_cmd_leader, -m_alt_cmd_leader);
              //! - Limits definition
              if (m_args.l_bank_rate > 0)
                model->setBankRateLim(DUNE::Math::Angles::radians(m_args.l_bank_rate));
              if (m_args.l_accel_x > 0)
                model->setAccelLim(m_args.l_accel_x);
              //! Add model to the models vector
              m_models.push_back(model);
              debug("Simulated vehicle model initialized for vehicle %d.", ind_uav);
            }

            // Clean missing vehicles data
            for (unsigned int ind_uav2 = 0; ind_uav2 < t_uav_n; ++ind_uav2)
              if (!t_keep_data[ind_uav2])
                delete t_models[ind_uav2];
          }

          //==========================================
          // Set messages system source:
          // Main system alias identification and leader identification
          //==========================================
          spew("onUpdateParameters - 5");
          //! Set source system alias
          if (paramChanged(m_args.src_alias))
          {
            if (!m_args.src_alias.empty())
            {
              // Resolve systems.
              try
              {
                m_alias_id = resolveSystemName(m_args.src_alias);
              }
              catch (...)
              {
                war("Source system alias - No system found with designation '%s'.",
                    m_args.src_alias.c_str());
                m_alias_id = UINT_MAX;
              }
            }
            else
              m_alias_id = UINT_MAX;
          }

          //! Set leader system id
          if (paramChanged(m_args.leader_alias))
          {
            if (!m_args.leader_alias.empty())
            {
              // Resolve systems.
              try
              {
                m_leader_id = resolveSystemName(m_args.leader_alias);
                inf("Leader output defined for system '%s' with id: %u", m_args.leader_alias.c_str(), m_leader_id);
              }
              catch (...)
              {
                err("Leader system name - No system found with designation '%s'.", m_args.leader_alias.c_str());
              }
            }
            else
              err("Leader system name - No system found with designation '%s'.", m_args.leader_alias.c_str());
          }

          //==========================================
          // Monitoring variables initialization
          //==========================================
          spew("onUpdateParameters - 6");
          //! Initialize the formation monitor message
          if (m_debug)
          {
            if (m_form_monitor == NULL)
              m_form_monitor = new FormMonitor;
            RelState* rel_state;
            if (!m_form_monitor->rel_state.empty())
            {
              for (unsigned int ind_uav = 0; ind_uav < m_form_monitor->rel_state.size(); ++ind_uav)
                delete m_form_monitor->rel_state[ind_uav];
              m_form_monitor->rel_state.clear();
            }
            for (unsigned int ind_uav = 0; ind_uav <= m_uav_n; ++ind_uav)
            {
              rel_state = new RelState();
              m_form_monitor->rel_state.push_back(rel_state);
            }
          }

          //==========================================
          // Wind average setup
          //==========================================
          unsigned int window_size;
          if (m_args.wind_average_window > 0)
            window_size = m_args.wind_average_window;
          else
          {
            war("Wind average window length parameter is too low: 0");
            window_size = 120;
          }
          *m_wind_avg_x = Math::MovingAverage<fp64_t>(window_size);
          *m_wind_avg_y = Math::MovingAverage<fp64_t>(window_size);
          *m_wind_avg_z = Math::MovingAverage<fp64_t>(window_size);

          m_param_update_first = false;
          debug("Ending the parameters update.");
        }

        void
        onEntityResolution(void)
        {
          spew("Entity resolution.");

          // Initialize the PlanControl message plan id
          m_current_plan.plan_id = "";

          //==========================================
          // Process the systems and entities allowed to define a command
          //==========================================
          uint32_t i_cmd;
          uint32_t i_cmd_final;
          uint32_t i_src;
          uint32_t i_src_ini;
          m_filtered_sys.clear();
          m_filtered_ent.clear();
          for (unsigned int i = 0; i < m_args.cmd_src.size(); ++i)
          {
            std::vector<std::string> parts;
            String::split(m_args.cmd_src[i], ":", parts);
            if (parts.size() < 1)
              continue;

            if (parts[0].compare("DesiredRoll") == 0)
              i_cmd = 0;
            else if (parts[0].compare("DesiredSpeed") == 0)
              i_cmd = 1;
            else if (parts[0].compare("DesiredZ") == 0)
              i_cmd = 2;
            else if (parts[0].compare("DesiredPitch") == 0)
              i_cmd = 3;
            else
              i_cmd = 4;

            // Split systems and entities.
            std::vector<std::string> systems;
            String::split(parts[1], "+", systems);
            std::vector<std::string> entities;
            String::split(parts[2], "+", entities);
            if (systems.size() == 0)
              systems.resize(1);
            if (entities.size() == 0)
              entities.resize(1);

            // Assign filtered systems and entities to the selected commands
            if (i_cmd == 4)
            {
              i_cmd = 0;
              i_cmd_final = 3;
            }
            else
              i_cmd_final = i_cmd;
            for (; i_cmd <= i_cmd_final; i_cmd++)
            {
              i_src_ini = m_filtered_sys[i_cmd].size();
              m_filtered_sys[i_cmd].resize(i_src_ini+systems.size()*entities.size());
              m_filtered_ent[i_cmd].resize(i_src_ini+systems.size()*entities.size());
              unsigned int i_sys_n = systems.size();
              unsigned int i_ent_n = entities.size();
              // Resolve systems id.
              for (unsigned j = 0; j < i_sys_n; j++)
              {
                // Resolve entities id.
                for (unsigned k = 0; k < i_ent_n; k++)
                {
                  i_src = (j+1)*(k+1)-1;
                  // Resolve systems.
                  if (systems[j].empty())
                  {
                    m_filtered_sys[i_cmd][i_src_ini+i_src] = UINT_MAX;
                    debug("Commands filtering - Filter source system undefined");
                  }
                  else
                  {
                    try
                    {
                      m_filtered_sys[i_cmd][i_src_ini+i_src] = resolveSystemName(systems[j]);
                      debug("Commands filtering - System '%s' with ID: %d",
                          systems[j].c_str(), resolveSystemName(systems[j]));
                    }
                    catch (...)
                    {
                      war("Commands filtering - No system found with designation '%s'!", systems[j].c_str());
                      i_sys_n--;
                      j--;
                    }
                  }
                  // Resolve entities.
                  if (entities[j].empty())
                  {
                    m_filtered_ent[i_cmd][i_src_ini+i_src] = UINT_MAX;
                    debug("Commands filtering - Filter entity system undefined");
                  }
                  else
                  {
                    try
                    {
                      m_filtered_ent[i_cmd][i_src_ini+i_src] = resolveEntity(entities[k]);
                      debug("Commands filtering - Entity '%s' with ID: %d",
                          entities[k].c_str(), resolveEntity(entities[k]));
                    }
                    catch (...)
                    {
                      war("Commands filtering - No entity found with designation '%s'!", entities[k].c_str());
                      i_ent_n--;
                      k--;
                    }
                  }
                }
              }
            }
          }
        }

        void
        onResourceAcquisition(void)
        {
          // Initialize entity state.
          setEntityState(IMC::EntityState::ESTA_NORMAL, Status::CODE_ACTIVE);
        }

        void
        onResourceRelease(void)
        {
//          for (unsigned int ind_uav = 0; ind_uav < m_uav_n; ++ind_uav)
//            Memory::clear(m_form_monitor->rel_state[ind_uav]);
//          Memory::clear(m_form_monitor);
        }

        void
        onRequestActivation(void)
        {
          if (!m_team_leader_init)
            return;

          // Check if the message is from the same system leader
          //if (msg->getSource() != m_leader_id)
          //{
            // Send a PlanControl message to start the formation control plan
            // This is a resend in the vehicle where the coordinator is running
            // to make sure all the virtual leaders maneuver starting points are the same
            // ToDo - Set the maneuver start point directly
            m_current_plan.op = IMC::PlanControl::PC_START;
            dispatchLeader(&m_current_plan);
            inf("Formation control plan - Start requested!");
          //}

          // Controller parameters
          if (m_debug)
            dispatchFormationParameters();

          spew("Activating the formation controller");
          isControlActive();
        }

        void
        onRequestDeactivation(void)
        {
          m_team_leader_init = false;

          // Controller parameters
          if (m_debug)
          {
            formationEvaluation();
            m_mean_first = false;
          }

          spew("Deactivating the formation controller");
          isControlActive();
        }

        void
        consume(const IMC::LeaderState* msg)
        {
          // Set leader state
          if (msg->op == IMC::LeaderState::OP_SET)
          {
//            // Check if the system is the intended destination of the state
//            if (msg->getDestination() != ((m_alias_id != UINT_MAX) ? m_alias_id : getSystemId()))
//            {
//              trace("LeaderState rejected (destination system: %s)", resolveSystemId(msg->getDestination()));
//              return;
//            }

            debug("LeaderState received!");
            setLeaderState(msg);
          }
        }

        void
        consume(const IMC::Formation* msg)
        {
//          // Check if the message is from the system itself
//          if (((m_alias_id != UINT_MAX)?m_alias_id:getSystemId()) == msg->getSource())
//          {
//            trace("Formation message rejected! - Source is the coordinator itself.");
//            return;
//          }

          if (msg->type == IMC::Formation::FC_REQUEST)
          {
            m_current_plan.type = IMC::PlanControl::PC_REQUEST;
            m_current_plan.plan_id = msg->plan_id;
            m_current_plan.arg.clear();
            m_current_plan.setSourceEntity(getEntityId());
            m_current_plan.setDestination(getSystemId());

            if (msg->op == IMC::Formation::OP_START)
            {
              inf("Formation activation request received!");

              // Update the controller configuration
              m_formation_frame = msg->reference_frame;
              unsigned int uav_ind = 0;
              m_uav_id.clear();
              m_formation_systems.clear();
              m_formation_pos.~Matrix();
              for (IMC::MessageList<IMC::VehicleFormationParticipant>::const_iterator it =
                  msg->participants.begin(); it != msg->participants.end(); it++ )
              {
                m_uav_id.push_back((*it)->vid);
                //m_formation_systems.push_back(static_cast<std::ostringstream*>(
                //    &(std::ostringstream() << resolveSystemId(m_uav_id[uav_ind])) )->str());
                m_formation_systems.push_back(resolveSystemId(m_uav_id[uav_ind]));
                m_formation_pos.resizeAndKeep(3, uav_ind+1);
                m_formation_pos(0, uav_ind) = (*it)->off_x;
                m_formation_pos(1, uav_ind) = (*it)->off_y;
                m_formation_pos(2, uav_ind) = (*it)->off_z;
                m_uav_n = ++uav_ind;
              }
              m_leader_bank_lim = msg->leader_bank_lim;
              m_leader_speed_min = msg->leader_speed_min;
              m_leader_speed_max = msg->leader_speed_max;
              m_leader_alt_min = msg->leader_alt_min;
              m_leader_alt_max = msg->leader_alt_max;

              inf("Formation vehicles' list:");
              // Process formation vehicle list
              if (m_uav_id.empty())
              {
                war("Formation vehicle list is empty!");
                m_uav_id.push_back(getSystemId());
                m_uav_n = 1;
                m_uav_ind = 0;
                m_formation_pos = Matrix(3, 1, 0.0);
              }
              bool is_in_formation = false;
              for (uav_ind = 0; uav_ind < m_uav_n; uav_ind++)
              {
                inf("UAV %u: %s", uav_ind, resolveSystemId(m_uav_id[uav_ind]));
                // Set the current UAV index according to the group definition
                if (m_uav_id[uav_ind] == this->getSystemId())
                {
                  m_uav_ind = uav_ind;
                  is_in_formation = true;
                }
              }

              inf("Formation vehicles' positions matrix:");
              for (uav_ind = 0; uav_ind < m_uav_n; uav_ind++)
                inf("UAV %u: [x=%1.1f, y=%1.1f, z=%1.1f]", uav_ind,
                    m_formation_pos(0, uav_ind), m_formation_pos(1, uav_ind), m_formation_pos(2, uav_ind));

              // Vehicle quantity considered in the formation
              debug("Number of UAVs -> %d", m_uav_n);
              debug("Current UAV -> %d", m_uav_ind);

              if (is_in_formation)
              {
                // Activate the formation controller in the current system
                onUpdateParameters();
                requestActivation();

                //              // ToDo - Change the Path Control parameters to control the virtual leader
                //              IMC::SetEntityParameters sep;
                //              IMC::EntityParameter ep;
                //              // Request formation controller activation
                //              ep.name = "Active";
                //              ep.value = "true";
                //              sep.params.push_back(ep);
                //              // Request path controller activation
                //              sep.name = "Path Control Leader";
                //              dispatchAlias(&sep);
                //              sep.name = "Path Control Coordinator";
                //              dispatchLeader(&sep);
              }
              else
              {
                war("Vehicle is not in the formation list!");
                m_uav_id.clear();
                m_uav_id.push_back(getSystemId());
                m_uav_n = 1;
                m_uav_ind = 0;
                m_formation_pos = Matrix(3, 1, 0.0);

                if (isActive())
                {
                  inf("Formation deactivation request received!");
                  // Deactivate the formation controller in the current system
                  requestDeactivation();

                  // Check if the message is from the same system leader
                  if (msg->getSource() != m_leader_id)
                  {
                    inf("Formation deactivation request received!");
                    // Send a PlanControl message to stop the formation control plan
                    m_current_plan.op = IMC::PlanControl::PC_STOP;
                    dispatchLeader(&m_current_plan);
                    inf("Formation control plan - Stop requested!");
                  }
                }
              }
            }
            else if (msg->op == IMC::Formation::OP_STOP)
            {
              inf("Formation deactivation request received!");
              // Deactivate the formation controller in the current system
              requestDeactivation();

              // Check if the message is from the same system leader
              if (msg->getSource() != m_leader_id)
              {
                // Send a PlanControl message to stop the formation control plan
                m_current_plan.op = IMC::PlanControl::PC_STOP;
                dispatchLeader(&m_current_plan);
                inf("Formation control plan - Stop requested!");
              }
            }
          }
        }

        void
        consume(const IMC::PlanControl* msg)
        {
          //! Check if it is a plan execution request
          if (msg->type != IMC::PlanControl::PC_REQUEST)
            return;

//          //! Check if the vehicle is the intended destination of the plan
//          if (msg->getDestination() != getSystemId())
//          {
//            trace("PlanControl rejected (destination system: %s)", resolveSystemId(msg->getDestination()));
//            return;
//          }

          // Request deactivation the formation controller if there is
          // a STOP request or a start request for a different plan
          if (isActive() && (msg->op == IMC::PlanControl::PC_STOP ||
              (msg->op == IMC::PlanControl::PC_START && msg->plan_id.compare(m_current_plan.plan_id) != 0)))
            requestDeactivation();
        }

        void
        consume(const IMC::IndicatedSpeed* msg)
        {
          if (msg->getSource() != getSystemId())
            return;

          // Set commanded airspeed starting point for the current vehicle
          if (!isActive() || !m_valid_airspeed)
          {
            m_uav_ctrl(1, m_uav_ind) = msg->value;
            m_valid_airspeed = true;
            spew("Valid airspeed received.");
          }
        }

        void
        consume(const IMC::EstimatedStreamVelocity* msg)
        {
          if (msg->getSource() != getSystemId())
            return;

          m_wind_avg_x->update(msg->x);
          m_wind_avg_y->update(msg->y);
          m_wind_avg_z->update(msg->z);

          double t_wind[3] = {m_wind_avg_x->mean(), m_wind_avg_y->mean(), m_wind_avg_z->mean()};
          m_wind = Matrix(t_wind, 3, 1);
          // ToDo - Send estimated wind to the global formation management thread
        }

        /*
        void
        consume(const IMC::SimulatedState* msg)
        {
          if (msg->getSource() != m_leader_id)
            return;

            //! Receive the leader simulated state from a parallel DUNE instance

            //! Get simulated state time stamp
            m_last_state_estim(0) = msg->getTimeStamp();

            // Body to ground rotation matrix
            double euler_ang[3] = {msg->phi, msg->theta, msg->psi};
            Matrix md_rot_body2ground = Matrix(euler_ang, 3, 1).toDCM();

            // Ground velocity vector computation
            double vt_body_vel[3] = {msg->u, msg->v, msg->w};
            Matrix vd_vel = md_rot_body2ground*Matrix(vt_body_vel, 3, 1);


            //! Update leader state variables
            double t_leader[12] = {msg->x,       msg->y,       msg->z,
                vd_vel(0),    vd_vel(1),    vd_vel(2),
                euler_ang[0], euler_ang[1], euler_ang[2],
                msg->p,       msg->q,       msg->r};
            //! Adjust leader offset position from its reference
            //! frame to the real vehicle reference frame
            positionReframing(m_llh_ref_pos[0], m_llh_ref_pos[1], m_llh_ref_pos[2],
                msg->lat, msg->lon, msg->height, &t_leader[0], &t_leader[1], &t_leader[2]);
            //! Update formation leader state vectors
            m_vehicle_state.set(0, 11, 0, 0, Matrix(t_leader, 12, 1));
            m_model->setPosition(m_vehicle_state.get(0, 2, 0, 0).vertCat(m_vehicle_state.get(6, 8, 0, 0)));
            m_model->setVelocity(m_vehicle_state.get(3, 5, 0, 0).vertCat(m_vehicle_state.get(9, 11, 0, 0)));

            //! Update leader commands
            Matrix vd_vel2wind = m_vehicle_state.get(3, 5, 0, 0) - m_wind;
            m_model->command(m_vehicle_state(6, 0), vd_vel2wind.norm_2(), m_vehicle_state(2, 0));

            //! Flag virtual leader state arrival
            m_team_leader_init = true;
            if (!isActive() && m_uav_n == 1)
              requestActivation();
        }
        */

        void
        consume(const IMC::Acceleration* msg)
        {
          //! Get current vehicle acceleration state
          if (msg->getSource() == getSystemId())
          {
            double mt_vehicle_accel[12] = {msg->x, msg->y, msg->z};
            m_vehicle_accel.set(0, 2, m_uav_ind+1, m_uav_ind+1, Matrix(mt_vehicle_accel, 3, 1));
          }
        }

        void
        consume(const IMC::DesiredRoll* msg)
        {
          //! Get leader vehicle commanded roll
          if (!isActive())
          {
            //trace("DesiredRoll rejected - Formation controller is not active.");
            return;
          }

          // Filter command by systems and entities.
          bool matched = true;
          if (m_filtered_sys[0].size() > 0)
          {
            matched = false;
            std::vector<uint32_t>::iterator itr_sys = m_filtered_sys[0].begin();
            std::vector<uint32_t>::iterator itr_ent = m_filtered_ent[0].begin();
            for (; itr_sys != m_filtered_sys[0].end(); ++itr_sys)
            {
              if ((*itr_sys == msg->getSource() || *itr_sys == UINT_MAX) &&
                  (*itr_ent == msg->getSourceEntity() || *itr_ent == UINT_MAX))
                matched = true;
              ++itr_ent;
            }
          }
          // This system and entity are not listed to be passed.
          if (!matched)
          {
            trace("DesiredRoll rejected (from system '%s' and entity '%s')",
                resolveSystemId(msg->getSource()),
                resolveEntity(msg->getSourceEntity()).c_str());
            return;
          }

          //! Check that the command is a real value
          if (isnan(msg->value) != 0)
          {
            war("DesiredRoll rejected - Commanded value is not a number!");
            return;
          }

          m_model->commandBank(trimValue(msg->value, -m_leader_bank_lim, m_leader_bank_lim));

          // ========= Debug ===========
          spew("DesiredRoll accepted (%1.2fdeg), assumed (%1.2fdeg) - from system '%s' and entity '%s'",
              DUNE::Math::Angles::degrees(msg->value),
              DUNE::Math::Angles::degrees(m_model->getBankCmd()),
              resolveSystemId(msg->getSource()),
              resolveEntity(msg->getSourceEntity()).c_str());
        }

        void
        consume(const IMC::DesiredSpeed* msg)
        {
          //! Get leader vehicle commanded airspeed
          if (!isActive())
          {
            //trace("DesiredSpeed rejected - Formation controller is not active.");
            return;
          }

          // Filter command by systems and entities.
          bool matched = true;
          if (m_filtered_sys[1].size() > 0)
          {
            matched = false;
            std::vector<uint32_t>::iterator itr_sys = m_filtered_sys[1].begin();
            std::vector<uint32_t>::iterator itr_ent = m_filtered_ent[1].begin();
            for (; itr_sys != m_filtered_sys[1].end(); ++itr_sys)
            {
              if ((*itr_sys == msg->getSource() || *itr_sys == UINT_MAX) &&
                  (*itr_ent == msg->getSourceEntity() || *itr_ent == UINT_MAX))
                matched = true;
              ++itr_ent;
            }
          }
          // This system and entity are not listed to be passed.
          if (!matched)
          {
            trace("DesiredSpeed rejected (from system '%s' and entity '%s')",
                resolveSystemId(msg->getSource()),
                resolveEntity(msg->getSourceEntity()).c_str());
            return;
          }

          //! Check that the command is a real value
          if (isnan(msg->value) != 0)
          {
            war("DesiredSpeed rejected - Commanded value is not a number!");
            return;
          }

          m_speed_units_leader = msg->speed_units;
          if (m_speed_units_leader != IMC::SUNITS_METERS_PS)
          {
            war("DesiredSpeed rejected - units are not in m/s");
            return;
          }

          m_speed_cmd_leader = trimValue(msg->value, m_leader_speed_min,  m_leader_speed_max);
          m_model->commandAirspeed(m_speed_cmd_leader);

          // ========= Debug ===========
          spew("DesiredSpeed accepted (%1.2fm/s), assumed (%1.2fm/s) - from system '%s' and entity '%s'",
              msg->value, m_speed_cmd_leader,
              resolveSystemId(msg->getSource()),
              resolveEntity(msg->getSourceEntity()).c_str());
        }

        void
        consume(const IMC::DesiredZ* msg)
        {
          //! Check if system is active
          if (!isActive())
          {
            //trace("DesiredZ rejected - Formation controller is not active.");
            return;
          }

          // Filter command by systems and entities.
          bool matched = true;
          if (m_filtered_sys[2].size() > 0)
          {
            matched = false;
            std::vector<uint32_t>::iterator itr_sys = m_filtered_sys[2].begin();
            std::vector<uint32_t>::iterator itr_ent = m_filtered_ent[2].begin();
            for (; itr_sys != m_filtered_sys[2].end(); ++itr_sys)
            {
              if ((*itr_sys == msg->getSource() || *itr_sys == UINT_MAX) &&
                  (*itr_ent == msg->getSourceEntity() || *itr_ent == UINT_MAX))
                matched = true;
              ++itr_ent;
            }
          }
          // This system and entity are not listed to be passed.
          if (!matched)
          {
            trace("DesiredZ rejected (from system '%s' and entity '%s')",
                resolveSystemId(msg->getSource()),
                resolveEntity(msg->getSourceEntity()).c_str());
            return;
          }

          //! Check that the command is a real value
          if (isnan(msg->value) != 0)
          {
            war("DesiredZ rejected - Commanded value is not a number!");
            return;
          }

          m_alt_units_leader = msg->z_units;
          if (msg->z_units == IMC::Z_ALTITUDE)
            m_alt_cmd_leader = msg->value;
          else if (msg->z_units == IMC::Z_HEIGHT)
            m_alt_cmd_leader = msg->value-m_llh_ref_pos[2];
          else if (msg->z_units == IMC::Z_DEPTH)
            m_alt_cmd_leader = -msg->value;
          else
            m_alt_cmd_leader = m_leader_alt_min;
          m_model->commandAlt(trimValue(m_alt_cmd_leader, m_leader_alt_min, m_leader_alt_max));

          // ========= Debug ===========
          spew("DesiredZ accepted (%1.2fm), assumed (%1.2fm) - from system '%s' and entity '%s'",
              msg->value, m_alt_cmd_leader,
              resolveSystemId(msg->getSource()),
              resolveEntity(msg->getSourceEntity()).c_str());
        }

        void
        consume(const IMC::EstimatedState* msg)
        {
          //! Declaration
          Matrix vd_cmd = Matrix(3, 1);

          spew("EstimatedState received from vehicle %s", resolveSystemId(msg->getSource()));
          if (msg->getSource() == getSystemId())
          {
            spew("Starting own EstimatedState");
            //! Update the time control variables
            if (m_last_state_update(m_uav_ind+1) > msg->getTimeStamp())
            {
              war("Old EstimatedState received from vehicle %s. (Received: %1.2f < Current: %1.2f)",
                  resolveSystemId(msg->getSource()), msg->getTimeStamp(), m_last_state_update(m_uav_ind+1));
              return;
            }
            m_last_state_update(m_uav_ind+1) = msg->getTimeStamp();
            m_last_state_estim(m_uav_ind+1) = msg->getTimeStamp();

            m_vehicle_state_flag[m_uav_ind] = true;
            //===========================================
            //! Vehicle own updated state
            //===========================================
            // ToDo - Check if the home reference has changed to adjust
            // the leader and cooperation vehicles positions accordingly
            m_llh_ref_pos[0] = msg->lat;
            m_llh_ref_pos[1] = msg->lon;
            m_llh_ref_pos[2] = msg->height;
            double vt_uav_state[12] = {msg->x,   msg->y,     msg->z,
                msg->vx,  msg->vy,    msg->vz,
                msg->phi, msg->theta, msg->psi,
                msg->p,   msg->q,     msg->r};
            m_vehicle_state.set(0, 11, m_uav_ind+1, m_uav_ind+1, Matrix(vt_uav_state, 12, 1));
            // ToDo - Check the difference between the vehicle real and simulated state

            //! - Update own vehicle simulation model
            m_models[m_uav_ind]->setPosition(m_vehicle_state.get(0, 2, m_uav_ind+1, m_uav_ind+1).
                               vertCat(m_vehicle_state.get(6, 8, m_uav_ind+1, m_uav_ind+1)));
            m_models[m_uav_ind]->setVelocity(m_vehicle_state.get(3, 5, m_uav_ind+1, m_uav_ind+1).
                               vertCat(m_vehicle_state.get(9, 11, m_uav_ind+1, m_uav_ind+1)));

            spew("Starting own EstimatedState control");
            // Check if the control is active
            if (!isControlActive())
              return;
            // Check if the commands should be updated
            if (m_last_simctrl_update(m_uav_ind) + m_timestep_ctrl > msg->getTimeStamp())
              return;

            //===========================================
            //! Team prediction update
            //===========================================

            //! Update team simulated state for standard time periods
            teamPeriodicUpdate(msg->getTimeStamp());
            teamUnevenUpdate(msg->getTimeStamp());

            //===========================================
            //! Control computation
            //===========================================

            vd_cmd.set(0, 2, 0, 0, m_uav_ctrl.get(0, 2, m_uav_ind, m_uav_ind));
            spew("Own control computation");
            formationControl(m_vehicle_state, m_vehicle_accel, m_uav_ind,
                m_timestep_ctrl, &vd_cmd, m_debug, m_form_monitor);
            if (isnan(vd_cmd(0)) == 0 || isnan(vd_cmd(1)) == 0 || isnan(vd_cmd(2)) == 0)
            {
              m_uav_ctrl.set(0, 2, m_uav_ind, m_uav_ind, vd_cmd.get(0, 2, 0, 0));

              //! - Update own vehicle simulation model - Controls
              m_models[m_uav_ind]->command(vd_cmd(0), vd_cmd(1), vd_cmd(2));

              //! Update the time control variables
              m_last_simctrl_update(m_uav_ind) = msg->getTimeStamp();

              //===========================================
              //! Commands output
              //===========================================

              m_bank_cmd.value = m_uav_ctrl(0, m_uav_ind);
              dispatchAlias(&m_bank_cmd);

              m_airspeed_cmd.value = m_uav_ctrl(1, m_uav_ind);
              dispatchAlias(&m_airspeed_cmd);

              m_altitude_cmd.value = m_uav_ctrl(2, m_uav_ind);
              if (m_alt_units_leader == IMC::Z_ALTITUDE)
                m_altitude_cmd.value = m_uav_ctrl(2, m_uav_ind);
              else if (m_alt_units_leader == IMC::Z_HEIGHT)
                m_altitude_cmd.value = m_uav_ctrl(2, m_uav_ind)+m_llh_ref_pos[2];
              else if (m_alt_units_leader == IMC::Z_DEPTH)
                m_altitude_cmd.value = -m_uav_ctrl(2, m_uav_ind);
              else
                m_altitude_cmd.value = m_uav_ctrl(2, m_uav_ind);
              m_altitude_cmd.z_units = m_alt_units_leader;
              dispatchAlias(&m_altitude_cmd);
            }
            else
              war("Formation control is computing invalid commands");

            //===========================================
            //! Monitoring messages
            //===========================================

            // Set PathControlState
            IMC::PathControlState path_ctrl_state;
            path_ctrl_state.end_lat = msg->lat;
            path_ctrl_state.end_lon = msg->lon;
            WGS84::displace(m_vehicle_state(0, 0)+m_formation_pos(0, m_uav_ind),
                m_vehicle_state(1, 0)+m_formation_pos(1, m_uav_ind),
                &(path_ctrl_state.end_lat), &(path_ctrl_state.end_lon));
            dispatchAlias(&path_ctrl_state);

            double d_timestep = msg->getTimeStamp() - m_last_simctrl_update(m_uav_ind);
            if (m_debug)
            {
              //! Update the monitoring message
              IMC::FormationMonitor form_monit;

              form_monit.ax_cmd = m_form_monitor->ax_cmd;
              form_monit.ay_cmd = m_form_monitor->ax_cmd;
              //form_monit.az_cmd = m_form_monitor->ax_cmd;
              form_monit.ax_des = m_form_monitor->ax_des;
              form_monit.ay_des = m_form_monitor->ax_des;
              //form_monit.az_des = m_form_monitor->ax_des;
              form_monit.virt_err_x = m_form_monitor->virt_err_x;
              form_monit.virt_err_y = m_form_monitor->virt_err_y;
              //form_monit.virterr_z = m_form_monitor->virt_err_z;
              form_monit.surf_fdbk_x = m_form_monitor->surf_fdbk_x;
              form_monit.surf_fdbk_y = m_form_monitor->surf_fdbk_y;
              //form_monit.surf_fdbk_z = m_form_monitor->surf_fdbk_z;
              form_monit.surf_unkn_x = m_form_monitor->surf_unkn_x;
              form_monit.surf_unkn_y = m_form_monitor->surf_unkn_y;
              //form_monit.surf_unkn_z = m_form_monitor->surf_unkn_z;
              form_monit.ss_x = m_form_monitor->ss_x;
              form_monit.ss_y = m_form_monitor->ss_y;
              //form_monit.ss_z = m_form_monitor->ss_z;

              // Initialize the data for the controller evaluation
              if (m_mean_first)
                m_mean_time_start = msg->getTimeStamp();
              double d_mean_time_last = m_mean_time;
              m_mean_time = msg->getTimeStamp()-m_mean_time_start;
<<<<<<< HEAD
              double t_dist_min_mean = (m_form_monitor->rel_state[0])->dist;
=======
              double t_dist_min_mean = 0.0;
              bool t_dist_min_mean_first = true;
>>>>>>> 6e54616a

              // Initialize the inter-vehicle controller performance monitoring variables
              form_monit.rel_state.clear();
              IMC::RelativeState relative_state;
              RelState rel_state;

              // Iterate point list
              for (unsigned int ind_uav = 0; ind_uav <= m_uav_n; ind_uav++)
              {
                if (m_uav_ind+1 == ind_uav)
                  continue;

                rel_state = *(m_form_monitor->rel_state[ind_uav]);

                //! Identifier of the vehicle whose relative state is being reported.
                relative_state.s_id = rel_state.s_id;
                //! Distance between vehicles.
                relative_state.dist = rel_state.dist;
                //! Relative position error norm.
                relative_state.err = rel_state.err;
                //! Weight in the computation of the desired acceleration.
                relative_state.ctrl_imp = rel_state.ctrl_imp;
                //! Inter-vehicle direction vector.
                relative_state.rel_dir_x = rel_state.rel_dir_x;
                relative_state.rel_dir_y = rel_state.rel_dir_y;
                relative_state.rel_dir_z = rel_state.rel_dir_z;
                //! Relative position error in the fixed reference frame.
                relative_state.err_x = rel_state.err_x;
                relative_state.err_y = rel_state.err_y;
                relative_state.err_z = rel_state.err_z;
                //! Relative position error in the inter-vehicle reference frame.
                relative_state.rf_err_x = rel_state.rf_err_x;
                relative_state.rf_err_y = rel_state.rf_err_y;
                relative_state.rf_err_z = rel_state.rf_err_z;
                //! Relative velocity error in the inter-vehicle reference frame.
                relative_state.rf_err_vx = rel_state.rf_err_vx;
                relative_state.rf_err_vy = rel_state.rf_err_vy;
                relative_state.rf_err_vz = rel_state.rf_err_vz;
                //! Deviation from convergence (sliding surface value).
                relative_state.ss_x = rel_state.ss_x;
                relative_state.ss_y = rel_state.ss_y;
                relative_state.ss_z = rel_state.ss_z;
                //! Relative virtual error.
                //! (Component of the vehicle desired acceleration)
                relative_state.virt_err_x = rel_state.virt_err_x;
                relative_state.virt_err_y = rel_state.virt_err_y;
                relative_state.virt_err_z = rel_state.virt_err_z;

                form_monit.rel_state.push_back(relative_state);

                // Compute the controller evaluation data
                // - Position error relative to the reference position
                if (m_mean_first && ind_uav == 0)
                  m_err_mean = rel_state.err;
                else if (ind_uav == 0)
                    m_err_mean = (m_err_mean*d_mean_time_last + rel_state.err*d_timestep)/m_mean_time;
                // - Mean and absolute minimum distance relative to other vehicles
                else if (m_uav_n > 1)
                {
                  if (m_mean_first && t_dist_min_mean_first)
                  {
                    t_dist_min_mean = rel_state.dist;
                    m_dist_min_abs = rel_state.dist;
                    t_dist_min_mean_first = false;
                  }
                  else
                  {
                    if (t_dist_min_mean_first || t_dist_min_mean > rel_state.dist)
                    {
                      t_dist_min_mean = rel_state.dist;
                      t_dist_min_mean_first = false;
                    }
                    if (m_dist_min_abs > rel_state.dist)
                      m_dist_min_abs = rel_state.dist;
                  }
                }
              }

              if (m_alias_id != UINT_MAX)
                form_monit.setSource(m_alias_id);
              dispatchAlias(&form_monit);

              // Compute and dispatch the controller evaluation data
              if (m_uav_n > 1)
              {
                if (m_mean_first)
                {
                  m_dist_min_mean = t_dist_min_mean;
                  m_mean_first = false;
                }
                else
                  m_dist_min_mean = (m_dist_min_mean*d_mean_time_last + t_dist_min_mean*d_timestep)/m_mean_time;
              }
            }
            spew("Ending own EstimatedState");
          }
          else
          {
            spew("Process another system's EstimatedState - start for vehicle %s",
                 resolveSystemId(msg->getSource()));
            //! Get team vehicle updated state

            if (m_uav_n < 2)
              return;

            //! Get vehicle team index
            unsigned int ind_uav = 0;
            while (m_uav_id[ind_uav] != msg->getSource())
            {
              ++ind_uav;
              if (ind_uav == m_uav_n)
              {
                spew("EstimatedState rejected! - Vehicle '%s' is not on the formation vehicle list.",
                      resolveSystemId(msg->getSource()));
                return;
              }
            }
            //! Get estimated state time stamp
            if (m_last_state_update(ind_uav+1) > msg->getTimeStamp())
            {
              war("Old EstimatedState received from vehicle %s. (Received: %1.2f < Current: %1.2f)",
                  resolveSystemId(msg->getSource()), msg->getTimeStamp(), m_last_state_update(ind_uav+1));
              return;
            }
            m_last_state_update(ind_uav+1) = msg->getTimeStamp();
            m_last_state_estim(ind_uav+1) = msg->getTimeStamp();
            spew("EstimatedState accepted! - Vehicle '%s' is the '%u' in the formation vehicle list.",
                resolveSystemId(msg->getSource()), ind_uav);

            // - State update
            double vt_uav_state[12] = {msg->x,   msg->y,     msg->z,
                msg->vx,  msg->vy,    msg->vz,
                msg->phi, msg->theta, msg->psi,
                msg->p,   msg->q,     msg->r};
            // Adjust the cooperating vehicle offset position from its reference
            // frame to the current vehicle reference frame
            positionReframing(m_llh_ref_pos[0], m_llh_ref_pos[1], m_llh_ref_pos[2],
                msg->lat, msg->lon, msg->height, &vt_uav_state[0], &vt_uav_state[1], &vt_uav_state[2]);
            // Update vehicle state vector
            m_vehicle_state.set(0, 11, ind_uav+1, ind_uav+1, Matrix(vt_uav_state, 12, 1));
            // Set airspeed command starting point
            if (!m_vehicle_state_flag[ind_uav] || !isActive())
            {
              Matrix vd_ac2air = m_vehicle_state.get(3, 5, ind_uav+1, ind_uav+1) - m_wind;
              m_uav_ctrl(1, ind_uav) = vd_ac2air.norm_2();
              m_vehicle_state_flag[ind_uav] = true;
            }
            // - Update own vehicle simulation model
            m_models[ind_uav]->setPosition(m_vehicle_state.
                                           get(0, 2, ind_uav+1, ind_uav+1).
                                           vertCat(m_vehicle_state.
                                                   get(6, 8, ind_uav+1, ind_uav+1)));
            m_models[ind_uav]->setVelocity(m_vehicle_state.
                                           get(3, 5, ind_uav+1, ind_uav+1).
                                           vertCat(m_vehicle_state.
                                                   get(9, 11, ind_uav+1, ind_uav+1)));

            //! Check if conditions are met to initiate team virtual state updates
            //if (!isActive() && m_team_state_init)
            //  requestActivation();

            //spew("Process another system's EstimatedState - 3 for vehicle %s",
            //    resolveSystemId(msg->getSource()));
            // Check if the control is active
            if (!isControlActive())
              return;
            // Check if the commands should be updated
            if (m_last_simctrl_update(ind_uav) + m_timestep_ctrl > msg->getTimeStamp())
              return;
            spew("Process another system's EstimatedState and control - start for vehicle %s",
                resolveSystemId(msg->getSource()));

            spew("Starting team-mate EstimatedState control 2");
            //! Update team simulated state for standard time periods
            teamPeriodicUpdate(msg->getTimeStamp());
            teamUnevenUpdate(msg->getTimeStamp());

            spew("Starting team-mate EstimatedState control 3");
            //! - Commands update
            vd_cmd.set(0, 2, 0, 0, m_uav_ctrl.get(0, 2, ind_uav, ind_uav));
            spew("Cooperating vehicle simulated control computation");
            formationControl(m_vehicle_state, m_vehicle_accel, ind_uav, m_timestep_ctrl,
                &vd_cmd, false, m_form_monitor);
            if (isnan(vd_cmd(0)) == 0 || isnan(vd_cmd(1)) == 0 || isnan(vd_cmd(2)) == 0)
            {
              m_uav_ctrl.set(0, 2, ind_uav, ind_uav, vd_cmd.get(0, 2, 0, 0));

              spew("Starting team-mate EstimatedState control 4");
              //! - Update current vehicle simulation model
              m_models[ind_uav]->command(vd_cmd(0), vd_cmd(1), vd_cmd(2));
              m_last_simctrl_update(ind_uav) = msg->getTimeStamp();
            }
            else
              war("Cooperating vehicle simulated control is computing invalid commands");

            spew("Process another system's EstimatedState and control - end for vehicle %s",
                resolveSystemId(msg->getSource()));
          }
        }

        void
        task(void)
        {
          spew("Starting periodic task");
          //! Handle IMC messages from bus
          consumeMessages();

          if (!isActive() && !isActivating())
          {
            if (Clock::get() >= m_last_time_verb_task + m_timestep_trace)
            {
              trace("Formation flight task is not active (%s).", this->getSystemName());
              m_last_time_verb_task = Clock::get();
            }
            return;
          }

          //! Update the simulated vehicles commands and states
          spew("Update the simulated vehicles commands and states");

          // ToDo - Check if leader simulation last update is recent enough: m_last_state_estim(0)
          // ToDo - Check if team vehicles last update is recent enough: m_last_state_estim(1:m_uav_n)

          //! Update team simulated state for standard time periods
          if (isControlActive())
            teamPeriodicUpdate(Time::Clock::getSinceEpoch());
          spew("Ending periodic task");
        }

        void
        dispatchAlias(IMC::Message* msg)
        {
          // Dispatch message with alias source identification
          if (m_alias_id != UINT_MAX)
            msg->setSource(m_alias_id);
          dispatch(*msg);
        }

        void
        dispatchLeader(IMC::Message* msg)
        {
          // Dispatch message with leader source identification
          msg->setSource(m_leader_id);
          dispatch(*msg);
        }

        bool
        isControlActive(void)
        {
          // Deactivate the formation controller if the task is not active
          if (isDeactivating())
          {
            deactivate();
            m_ctrl_active = false;
            war("Formation controller deactivation");
          }
          // Check if the controller is in the process of activating
          else if (isActivating())
          {
            //! Check if all vehicles states were initialized
            if (!m_team_state_init)
            {
              m_team_state_init = true;
              for (unsigned int ind_uav = 0; ind_uav < m_uav_n; ++ind_uav)
                if (!m_vehicle_state_flag[ind_uav])
                {
                  m_team_state_init = false;
                  break;
                }
            }

            // Check the formation control activation conditions
            // - Plan activation request
            // - Airspeed data
            // - Leader vehicle data
            // - Single vehicle formation or team vehicles' data
            if (m_valid_airspeed && m_team_leader_init && (m_uav_n == 1 || m_team_state_init))
            {
              activate();
              m_ctrl_active = true;
              war("Formation controller is now active");
            }
            else if (Clock::get() >= m_last_time_verb_ctrlactiv + m_timestep_trace)
            {
              m_last_time_verb_ctrlactiv = Clock::get();
              if (!m_valid_airspeed)
                war("Formation control is activating - Airspeed missing!");
              else if (!m_team_leader_init)
                war("Formation control is activating - Virtual leader state missing!");
              else if (!(m_uav_n == 1 || m_team_state_init))
                war("Formation control is activating - Team vehicles' state missing!");
//              else if (!m_team_plan_init)
//                war("Formation control is activating - Team plan missing!");
            }
          }

          return m_ctrl_active;
        }

        void
        setLeaderState(const IMC::LeaderState* leader_state)
        {
          // Flag virtual leader state arrival
          m_team_leader_init = true;
          //if (!isActive())
          //  requestActivation();

          // Leader home reference
          m_estate_leader.lat = m_llh_ref_pos[0];
          m_estate_leader.lon = m_llh_ref_pos[1];
          m_estate_leader.height = m_llh_ref_pos[2];

          // Update leader state variables
          double t_leader[12] = {leader_state->x, leader_state->y, leader_state->z,
              leader_state->vx,    leader_state->vy,    0,
              trimValue(leader_state->phi, -m_leader_bank_lim, m_leader_bank_lim), 0, leader_state->psi,
              leader_state->p,       0,       leader_state->r};
          // Adjust leader offset position from its reference
          // frame to the vehicle reference frame
          positionReframing(m_llh_ref_pos[0], m_llh_ref_pos[1], m_llh_ref_pos[2],
              leader_state->lat, leader_state->lon, leader_state->height,
              &t_leader[0], &t_leader[1], &t_leader[2]);
          //! Update formation leader state vectors
          m_vehicle_state.set(0, 11, 0, 0, Matrix(t_leader, 12, 1));
          m_position = m_vehicle_state.get(0, 2, 0, 0).vertCat(m_vehicle_state.get(6, 8, 0, 0));
          m_velocity = m_vehicle_state.get(3, 5, 0, 0).vertCat(m_vehicle_state.get(9, 11, 0, 0));
          m_model->setPosition(m_position);
          m_model->setVelocity(m_velocity);
          // Update formation leader wind vector
          m_model->m_wind(0) = leader_state->svx;
          m_model->m_wind(1) = leader_state->svy;
          m_last_state_estim(0) = leader_state->getTimeStamp();
          leaderOutput();

          trace("---------------------------");
          trace("Leader latitude: %1.4fº", DUNE::Math::Angles::degrees(m_init_leader.lat));
          trace("Leader longitude: %1.4fº", DUNE::Math::Angles::degrees(m_init_leader.lon));
          trace("Leader altitude: %1.4fm", m_init_leader.height);
          trace("Leader x position: %1.4f", m_vehicle_state(0, 0));
          trace("Leader y position: %1.4f", m_vehicle_state(1, 0));
          trace("Leader z position: %1.4f", m_vehicle_state(2, 0));
          trace("Leader roll angle: %1.4f", m_vehicle_state(6, 0));
          trace("Leader pitch angle: %1.4f", m_vehicle_state(7, 0));
          trace("Leader yaw angle: %1.4f", m_vehicle_state(8, 0));
          trace("Leader x speed: %1.4f", m_vehicle_state(3, 0));
          trace("Leader y speed: %1.4f", m_vehicle_state(4, 0));
          trace("Leader z speed: %1.4f", m_vehicle_state(5, 0));
          trace("Leader roll rate: %1.4f", m_vehicle_state(9, 0));
          trace("Leader pitch rate: %1.4f", m_vehicle_state(10, 0));
          trace("Leader yaw rate: %1.4f", m_vehicle_state(11, 0));
          trace("Leader x wind speed: %1.4f", m_model->m_wind(0));
          trace("Leader y wind speed: %1.4f", m_model->m_wind(1));
          trace("Leader z wind speed: %1.4f", m_model->m_wind(2));
          trace("---------------------------");

          if (isActivating())
            onRequestActivation();
        }

        void
        leaderOutput(void)
        {
          m_last_leader_output = Clock::get();
          //! Rotation matrix
          double euler_ang[3] = {m_position(3), m_position(4), m_position(5)};
          Matrix md_rot_body2gnd = Matrix(euler_ang, 3, 1).toDCM();
          // UAV velocity components, on ground frame
          Matrix vd_gnd_vel = m_velocity.get(0, 2, 0, 0);
          //! UAV velocity rotation to the body frame
          Matrix vd_body_vel = transpose(md_rot_body2gnd) * vd_gnd_vel;

          //! Fill position.
          m_estate_leader.x = m_position(0);
          m_estate_leader.y = m_position(1);
          m_estate_leader.z = m_position(2);
          //! Fill body-frame linear velocity, relative to the ground.
          m_estate_leader.u = vd_body_vel(0);
          m_estate_leader.v = vd_body_vel(1);
          m_estate_leader.w = vd_body_vel(2);
          //! Fill attitude.
          m_estate_leader.phi = m_position(3);
          m_estate_leader.theta = m_position(4);
          m_estate_leader.psi = m_position(5);
          //! Fill angular velocity.
          m_estate_leader.p = m_velocity(3);
          m_estate_leader.q = m_velocity(4);
          m_estate_leader.r = m_velocity(5);
          // Fill ground linear velocity.
          m_estate_leader.vx = vd_gnd_vel(0);
          m_estate_leader.vy = vd_gnd_vel(1);
          m_estate_leader.vz = vd_gnd_vel(2);

          //! Send estimated state message
          dispatchLeader(&m_estate_leader);

          if (m_debug)
          {
            //! Leader acceleration
            IMC::Acceleration accel;
            accel.x = m_vehicle_accel(0, 0);
            accel.y = m_vehicle_accel(1, 0);
            accel.z = m_vehicle_accel(2, 0);
            dispatchLeader(&accel);

            // Stream velocity.
            // Air-relative UAV velocity components, on aircraft frame
            IMC::SimulatedState sstate;
            IMC::EstimatedStreamVelocity streamspeed;
            IMC::IndicatedSpeed speed;
            IMC::TrueSpeed groundspeed;
            //! Fill position.
            sstate.x = m_position(0);
            sstate.y = m_position(1);
            sstate.z = m_position(2);
            //! Fill body-frame linear velocity, relative to the ground.
            sstate.u = vd_body_vel(0);
            sstate.v = vd_body_vel(1);
            sstate.w = vd_body_vel(2);
            //! Fill attitude.
            sstate.phi = m_position(3);
            sstate.theta = m_position(4);
            sstate.psi = m_position(5);
            //! Fill angular velocity.
            sstate.p = m_velocity(3);
            sstate.q = m_velocity(4);
            sstate.r = m_velocity(5);
            // Fill ground linear velocity.
            sstate.svx = m_wind(0);
            sstate.svy = m_wind(1);
            sstate.svz = m_wind(2);
            // Fill stream velocity.
            streamspeed.x = m_model->m_wind(0);
            streamspeed.y = m_model->m_wind(1);
            streamspeed.z = m_model->m_wind(2);
            // True Airspeed
            speed.value = m_model->getAirspeed();
            // Ground speed
            groundspeed.value = vd_gnd_vel.norm_2();
            // Dispatch messages
            dispatchLeader(&sstate);
            dispatchLeader(&speed);
            dispatchLeader(&groundspeed);
            dispatchLeader(&streamspeed);
          }
        }

        Matrix
        matrixRotRbody2gnd(float roll, float pitch)
        {
          // Rotations rotation matrix
          double tmp_j2[9] = {1, std::sin(roll) * std::tan(pitch),  std::cos(roll) * std::tan(pitch),
              0,                   std::cos(roll),                   -std::sin(roll),
              0, std::sin(roll) / std::cos(pitch),  std::cos(roll) / std::cos(pitch)};

          return Matrix(tmp_j2, 3, 3);
        }

        //! Adjust offset position from a reference frame to a new reference frame.
        //!
        //! @param[in] lat1 new reference latitude (rad).
        //! @param[in] lon1 new reference longitude (rad).
        //! @param[in] hei1 new reference height (m).
        //! @param[in] lat2 old reference latitude (rad).
        //! @param[in] lon2 old reference longitude (rad).
        //! @param[in] hei2 old reference height (m).
        //! @param[in,out] n North offset (m).
        //! @param[in,out] e East offset (m).
        //! @param[in,out] d Down offset (m).
        template <typename Ta, typename Tb, typename Tc, typename Td, typename Te>
        void
        positionReframing(const Ta lat1, const Ta lon1, const Tb hei1,
            const Tc lat2, const Tc lon2, const Td hei2, Te* n, Te* e, Te* d)
        {
          double lat = lat2;
          double lon = lon2;
          double hei = hei2;

          WGS84::displace(*n, *e, *d, &lat, &lon, &hei);
          WGS84::displacement(lat1, lon1, hei1, lat, lon, hei, n, e);

          //! Vertical position adjustment
          *d += hei1 - hei2;
        }

        //! Update team simulated state for standard time periods
        void
        teamPeriodicUpdate(const double& d_time)
        {
          spew("Starting periodic update");
          //! Variables initialization
          double d_sim_time;
          Matrix vi_sim_time = Matrix(m_uav_n+1, 1);
          unsigned int ind_time;
          unsigned int i_time_n = m_uav_n;
          Matrix vd_cmd = Matrix(3, 1);
          Matrix tmp_last_state_estim = m_last_state_estim;

          spew("Periodic update 1");
          //! Order the update times as an increasing sequence
          for (unsigned int ind_uav = 0; ind_uav <= m_uav_n; ++ind_uav)
            vi_sim_time(ind_uav) = ind_uav;

          // ToDo - Limit the maximum difference between the current time and the last estimate time
          // for example with the time-out duration
          spew("Update state estimate up to: %1.2f", d_time);
          for (unsigned int ind_uav = 0; ind_uav < i_time_n; ++ind_uav)
          {
            for (unsigned int ind_uav2 = ind_uav + 1; ind_uav2 <= i_time_n; ++ind_uav2)
            {
              if (m_last_state_estim(vi_sim_time(ind_uav)) > m_last_state_estim(vi_sim_time(ind_uav2)))
              {
                ind_time = vi_sim_time(ind_uav);
                vi_sim_time(ind_uav) = vi_sim_time(ind_uav2);
                vi_sim_time(ind_uav2) = ind_time;
              }
              else if (m_last_state_estim(vi_sim_time(ind_uav)) == m_last_state_estim(vi_sim_time(ind_uav2)))
              {
                --i_time_n;
                for (ind_time = ind_uav2; ind_time <= i_time_n; ++ind_time)
                  vi_sim_time(ind_time) = vi_sim_time(ind_time + 1);
              }
            }
            spew("UAV %1.0f last state estimate: %1.2f",
                vi_sim_time(ind_uav), m_last_state_estim(vi_sim_time(ind_uav)));
          }
          spew("UAV %1.0f last state estimate: %1.2f",
              vi_sim_time(i_time_n), m_last_state_estim(vi_sim_time(i_time_n)));

          spew("Periodic update 2");
          //! Select the oldest prediction time reference
          ind_time = 0;
          d_sim_time = m_last_state_estim(vi_sim_time(ind_time));
          // Reset state estimation time, if it is negative
          while (d_sim_time <= 0.0 && ind_time <= i_time_n)
          {
            m_last_state_estim(vi_sim_time(ind_time)) = d_time;
            if (ind_time < i_time_n)
              ++ind_time;
            d_sim_time = m_last_state_estim(vi_sim_time(ind_time));
          }

          spew("Periodic update 3");
          //! Loop the time references to update all prediction up to the "current" time
          while (d_sim_time + m_timestep_sim <= d_time)
          {
            spew("Periodic update 3.1");
            spew("Simulating up to current time: %1.2f", d_sim_time + m_timestep_sim);
            //! Leader state prediction - Update the simulated vehicle state
            if (m_last_state_estim(0) <= d_sim_time && m_team_leader_init)
            {
              // ========= Spew ===========
              /*
              if (d_time >= m_last_time_verb_leaderspew + m_timestep_spew)
              {
                //spew("Simulating: %s", m_model->m_sim_type);
                spew("Bank: %1.2fº        - Commanded bank: %1.2fº",
                     DUNE::Math::Angles::degrees(m_position(3)),
                     DUNE::Math::Angles::degrees(m_model->getBankCmd()));
                spew("Speed: %1.2fm/s     - Commanded speed: %1.2fm/s", m_model->getAirspeed(), m_model->getAirspeedCmd());
                spew("Yaw: %1.2f", DUNE::Math::Anglest_posm_position(5)));
                spew("Current latitude: %1.4fº", DUNE::Math::Angles::degrees(m_init_leader.lat));
                spew("Current longitude: %1.4fº", DUNE::Math::Angles::degrees(m_init_leader.lon));
                spew("Current altitude: %1.4fm", m_init_leader.height);
                spew("Current x position: %1.4f m", m_position(0));
                spew("Current y position: %1.4f m", m_position(1));
                spew("Current z position: %1.4f m", m_position(2));
                spew("Current roll angle: %1.4f deg", Angles::degrees(m_position(3)));
                spew("Current pitch angle: %1.4f deg", Angles::degrees(m_position(4)));
                spew("Current yaw angle: %1.4f deg", Angles::degrees(m_position(5)));
                spew("Current x speed: %1.4f m/s", m_velocity(0));
                spew("Current y speed: %1.4f m/s", m_velocity(1));
                spew("Current z speed: %1.4f m/s", m_velocity(2));
                spew("Current roll rate: %1.4f deg/s", Angles::degrees(m_velocity(3)));
                spew("Current pitch rate: %1.4f deg/s", Angles::degrees(m_velocity(4)));
                spew("Current yaw rate: %1.4f deg/s", Angles::degrees(m_velocity(5)));
                spew("Current x wind speed: %1.4f m/s", m_wind(0));
                spew("Current y wind speed: %1.4f m/s", m_wind(1));
                spew("Current z wind speed: %1.4f m/s", m_wind(2));
                m_last_time_verb_leaderspew = d_time;
              }
              */

              //==========================================================================
              //! Dynamics
              //==========================================================================

              m_model->update(m_timestep_sim);
              m_last_state_estim(0) += m_timestep_sim;
              m_position = m_model->getPosition();
              m_velocity = m_model->getVelocity();

              // ========= Trace ===========
              /*
              if (d_time >= m_last_time_verb_leadertrace + m_timestep_trace)
              {
                //trace("Simulating: %s", m_model->m_sim_type);
                trace("Bank: %1.2fº        - Commanded bank: %1.2fº",
                    DUNE::Math::Angles::degrees(m_position(3)),
                    DUNE::Math::Angles::degrees(m_model->getBankCmd()));
                trace("Speed: %1.2fm/s     - Commanded speed: %1.2fm/s", m_model->getAirspeed(), m_model->getAirspeedCmd());
                trace("Yaw: %1.2f", DUNE::Math::Angles::degrees(m_position(5)));
                trace("Current latitude: %1.4fº", DUNE::Math::Angles::degrees(m_init_leader.lat));
                trace("Current longitude: %1.4fº", DUNE::Math::Angles::degrees(m_init_leader.lon));
                trace("Current altitude: %1.4fm", m_init_leader.height);
                trace("Current x position: %1.4f m", m_position(0));
                trace("Current y position: %1.4f m", m_position(1));
                trace("Current z position: %1.4f m", m_position(2));
                trace("Current roll angle: %1.4f deg", Angles::degrees(m_position(3)));
                trace("Current pitch angle: %1.4f deg", Angles::degrees(m_position(4)));
                trace("Current yaw angle: %1.4f deg", Angles::degrees(m_position(5)));
                trace("Current x speed: %1.4f m/s", m_velocity(0));
                trace("Current y speed: %1.4f m/s", m_velocity(1));
                trace("Current z speed: %1.4f m/s", m_velocity(2));
                trace("Current roll rate: %1.4f deg/s", Angles::degrees(m_velocity(3)));
                trace("Current pitch rate: %1.4f deg/s", Angles::degrees(m_velocity(4)));
                trace("Current yaw rate: %1.4f deg/s", Angles::degrees(m_velocity(5)));
                trace("Current x wind speed: %1.4f m/s", m_wind(0));
                trace("Current y wind speed: %1.4f m/s", m_wind(1));
                trace("Current z wind speed: %1.4f m/s", m_wind(2));
                m_last_time_verb_leadertrace = d_time;
              }
               */

              //==========================================================================
              // Leader state output
              //==========================================================================

              if (m_last_leader_output + m_timestep_leader <= Clock::get())
                leaderOutput();
            }

            spew("Periodic update 3.3");
            //! Team state prediction - Update the simulated vehicles state
            for (unsigned int ind_uav = 0; ind_uav < m_uav_n; ++ind_uav)
              if (m_last_state_estim(ind_uav+1) <= d_sim_time && m_vehicle_state_flag[ind_uav])
              {
                m_models[ind_uav]->update(m_timestep_sim);
                m_last_state_estim(ind_uav+1) += m_timestep_sim;
              }

            spew("Periodic update 3.4");
            //! Team control prediction - Update the simulated vehicles commands
            for (unsigned int ind_uav = 0; ind_uav < m_uav_n; ++ind_uav)
            {
              //! Commands update - At control frequency
              if (tmp_last_state_estim(ind_uav+1) <= d_sim_time &&
                  m_last_simctrl_update(ind_uav) + m_timestep_ctrl < d_sim_time + m_timestep_sim
                  && m_vehicle_state_flag[ind_uav])
              {
                //spew("Periodic update 3.4.1");
                //! Asynchronous update team simulated state
                teamUnevenUpdate(d_sim_time + m_timestep_sim);

                //spew("Periodic update 3.4.2");
                //! Compute simulated vehicle formation controls
                vd_cmd.set(0, 2, 0, 0, m_uav_ctrl.get(0, 2, ind_uav, ind_uav));
                //spew("Periodic update 3.4.2.1");
                spew("Simulated control computation");
                formationControl(m_vehicle_state, m_vehicle_accel, ind_uav, m_timestep_ctrl,
                    &vd_cmd, false, m_form_monitor);
                //spew("Periodic update 3.4.2.2");
                if (isnan(vd_cmd(0)) == 0 || isnan(vd_cmd(1)) == 0 || isnan(vd_cmd(2)) == 0)
                {
                  m_uav_ctrl.set(0, 2, ind_uav, ind_uav, vd_cmd.get(0, 2, 0, 0));

                  //spew("Periodic update 3.4.3");
                  //! - Update current vehicle model control commands
                  m_models[ind_uav]->command(vd_cmd(0), vd_cmd(1), vd_cmd(2));

                  //spew("Periodic update 3.4.4");
                  //! Update the control prediction time
                  m_last_simctrl_update(ind_uav) = d_sim_time + m_timestep_sim;
                }
                else
                  war("Simulated control is computing invalid commands");
              }
            }

            spew("Periodic update 3.5");
            //! Update the state prediction time
            tmp_last_state_estim = m_last_state_estim;

            //! Select the next prediction time reference
            if (ind_time < i_time_n)
              ++ind_time;
            else
              ind_time = 0;
            d_sim_time = m_last_state_estim(vi_sim_time(ind_time));
          }
          spew("Ending periodic update");
        }

        //! Update team simulated state for uneven time periods
        void
        teamUnevenUpdate(const double& d_time)
        {
          //! Temporary prediction variables initialization
          Matrix vd_pos(6, 1, 0.0);
          Matrix vd_vel(6, 1, 0.0);
          UAVSimulation model;
          double mt_vehicle_accel[3] = {0, 0, 0};
          double d_cos_psi;
          double d_sin_psi;
          double t_rot[9] = {0, 0, 0, 0, 0, 0, 0, 0, 0};
          Matrix md_rot;

          spew("Assynchronous update 1");
          //! Update team simulated state for remaining time
          //! - Leader state prediction - Update the simulated vehicle state
          if (m_team_leader_init)
          {
            model = *m_model;
            model.update(d_time - m_last_state_estim(0));
            vd_pos = model.getPosition();
            vd_vel = model.getVelocity();
            m_vehicle_state.set(0, 11, 0, 0,
                            vd_pos.get(0, 2, 0, 0).
                            vertCat(vd_vel.get(0, 2, 0, 0).
                                    vertCat(vd_pos.get(3, 5, 0, 0).
                                            vertCat(vd_vel.get(3, 5, 0, 0)))));
            mt_vehicle_accel[1] = m_g*std::tan(vd_pos(3));
            d_cos_psi = std::cos(vd_pos(5));
            d_sin_psi = std::sin(vd_pos(5));
            t_rot[0] = d_cos_psi;
            t_rot[1] = -d_sin_psi;
            t_rot[3] = d_sin_psi;
            t_rot[4] = d_cos_psi;
            md_rot = Matrix(t_rot, 3, 3);
            m_vehicle_accel.set(0, 2, 0, 0, md_rot*Matrix(mt_vehicle_accel, 3, 1));
          }

          spew("Assynchronous update 2");
          //! - Team state prediction - Update the simulated vehicles state
          for (unsigned int ind_uav = 0; ind_uav < m_uav_n; ++ind_uav)
            if (m_vehicle_state_flag[ind_uav])
            {
              //spew("Assynchronous update 2.1");
              //!  * Retrieve current vehicle model
              model = *m_models[ind_uav];

              //spew("Assynchronous update 2.2");
              //!  * State update
              model.update(d_time - m_last_state_estim(ind_uav+1));
              vd_pos = model.getPosition();
              vd_vel = model.getVelocity();
              m_vehicle_state.set(0, 11, ind_uav+1, ind_uav+1,
                              vd_pos.get(0, 2, 0, 0).
                              vertCat(vd_vel.get(0, 2, 0, 0).
                                      vertCat(vd_pos.get(3, 5, 0, 0).
                                              vertCat(vd_vel.get(3, 5, 0, 0)))));
              //spew("Assynchronous update 2.3");
              if (ind_uav != m_uav_ind)
              {
                mt_vehicle_accel[1] = m_g*std::tan(vd_pos(3));
                d_cos_psi = std::cos(vd_pos(5));
                d_sin_psi = std::sin(vd_pos(5));
                t_rot[0] = d_cos_psi;
                t_rot[1] = -d_sin_psi;
                t_rot[3] = d_sin_psi;
                t_rot[4] = d_cos_psi;
                md_rot = Matrix(t_rot, 3, 3);
                m_vehicle_accel.set(0, 2, ind_uav+1, ind_uav+1, md_rot*Matrix(mt_vehicle_accel, 3, 1));
              }
            }
          spew("Assynchronous update - End");
        }

        void
        formationControl(const Matrix& md_uav_state, const Matrix& md_vehicle_accel,
            const unsigned int& ind_uav, const double& d_time_step, Matrix* vd_cmd,
            const bool b_debug, FormMonitor* form_monitor)
        {
          /*
          double vt_uav_state_own1[6] = {md_uav_state(0, ind_uav+1), md_uav_state(1, ind_uav+1), md_uav_state(2, ind_uav+1),
                        md_uav_state(3, ind_uav+1), md_uav_state(4, ind_uav+1), md_uav_state(5, ind_uav+1)};
           */

          //! Vehicle formation control method

          //! ====== Variables declaration and initialization ======

          //! Control constraints
          //debug("formationControl - start");

          //! Control parameters
          double mt_gain_mtx[2] = {m_k_longitudinal, m_k_lateral};
          Matrix md_gain_mtx = Matrix(mt_gain_mtx, 2) * m_speed_cmd_leader/2.5;
          double d_ss_bnd_layer = m_k_boundary * m_speed_cmd_leader;
          double d_deconfliction_dist = m_safe_dist + m_deconfliction_offset;
          double k_form_ref = (m_uav_n > 1)?m_k_leader*(m_uav_n-1):1.0;
          double k_deconfliction_dist = m_k_deconfliction*k_form_ref;
          double k_long_dist1 = 1.5;
          double k_long_dist2 = 4;
          double k_long_dist3 = k_long_dist2-k_long_dist1;

          // Reference frame and axes rotation (Ground to Yaw)
          double d_cos_heading = std::cos(md_uav_state(8, ind_uav+1));
          double d_sin_heading = std::sin(md_uav_state(8, ind_uav+1));

          double t_rot_ground2yaw[4] = {d_cos_heading, d_sin_heading, -d_sin_heading, d_cos_heading};
          Matrix md_rot_ground2yaw = Matrix(t_rot_ground2yaw, 2, 2);
          Matrix vd_body_x = transpose(md_rot_ground2yaw.row(0));
          Matrix vd_body_y = transpose(md_rot_ground2yaw.row(1));

          // Maneuvering constrains
          Matrix vd_body_accel_lim_x = m_accel_lim_x*vd_body_x;
          Matrix vd_body_accel_lim_y = m_g * std::tan(m_bank_lim*0.75)*vd_body_y;

          //! Miscellaneous
          double t_uav_turnrad;
          double t_cos_gamma;
          double t_sin_gamma;
          double vt_form_dir[2];
          Matrix vd_form_pos1 = Matrix(2, 1, 0.0);
          double t_dist_gain;

          Matrix vd_inter_uav_state = Matrix(6, 1);
          Matrix vd_inter_uav_pos = Matrix(2, 1);
          double d_inter_uav_dist;
          double d_inter_uav_angle;
          double d_cos_inter_uav_angle;
          double d_sin_inter_uav_angle;
          double mt_rot[4];
          Matrix md_rot = Matrix(2, 2);
          Matrix vd_inter_uav_x = Matrix(2, 1);
          Matrix vd_inter_uav_y = Matrix(2, 1);

          double vt_form_pos2[2] = {0, 0};
          Matrix vd_form_pos2 = Matrix(2, 1, 0.0);
          Matrix vd_inter_uav_des_pos = Matrix(2, 1, 0.0);
          Matrix vd_inter_uav_des_vel = Matrix(2, 1, 0.0);
          Matrix vd_inter_uav_des_acc = Matrix(2, 1, 0.0);

          Matrix vd_err = Matrix(2, 1);
          Matrix vd_orig_err = Matrix(2, 1);
          double t_err_y;
          double d_err_x;
          double d_err_y;
          double d_err_x_s_conv;
          // double d_err_y_s_conv;
          int int_Max;
          Matrix vd_deriv_err = Matrix(2, 1);
          double d_deriv_err_x;
          double d_deriv_err_y;

          double d_vel_proj_x;
          double d_vel_proj_y;
          double d_accel_max_proj_x;
          double d_accel_max_proj_y;

          double d_c1;
          double d_c2;
          double d_c3;
          double d_c4;
          double t_ctrl_marg_mult;

          double d_des_dist;
          double d_dist2confl;
          double d_predicted_dist;

          double t_surf_x;
          double t_surf_y;

          double d_inter_uav_angle_dot;
          Matrix vt_surf_deriv =  Matrix(2, 1, 0.0);

          Matrix vd_surf_uav = Matrix(2, m_uav_n+1, 0.0);
          Matrix vt_virt_err_uav = Matrix(2, m_uav_n+1, 0.0);
          Matrix vd_weight_gain = Matrix(m_uav_n+1, 1, 0.0);

          //double d_time = Clock::get();

          //! Monitoring data
          RelState* rel_state;

          // ===========================================
          // Formation control
          // ===========================================

          /*
        // ======== Formation perturbation test - Mesh stability =======
        if ind_uav == 1
        //     vd_Pert = 5*(1+std::cos(d_Time/40*2*pi))*[-1; 1];
        vd_Pert = 10*std::cos(d_Time/20*2*pi)*[-1; 1];
        //     vd_Pert = 10*[-std::cos(d_Time/20*2*pi); std::sin(d_Time/20*2*pi)];
        //     vd_Pert = [0; 0];
            m_formation_pos.set(0, 1, ind_uav, ind_uav, m_formation_pos.get(0, 1, ind_uav, ind_uav) + vd_Pert);
        end
        // ======== Formation perturbation test - Mesh stability =======
           */

          //-------------------------------------------
          //! Formation shape rotation
          //-------------------------------------------
          //debug("formationControl - 1");

          Matrix vd_leader_hor_vel = md_uav_state.get(3, 4, 0, 0);
          double d_leader_gndspeed = vd_leader_hor_vel.norm_2();
          double d_cos_form_course = md_uav_state(3, 0)/d_leader_gndspeed;
          double d_sin_form_course = md_uav_state(4, 0)/d_leader_gndspeed;
          double t_rot_formation[4] = {d_cos_form_course, -d_sin_form_course,
              d_sin_form_course,  d_cos_form_course};
          Matrix md_rot_formation = Matrix(t_rot_formation, 2, 2);

          //! Formation current rotation radius, speed, and turn-rate
          double d_form_turnrate = m_g * std::tan(md_uav_state(6, 0))/d_leader_gndspeed*
              std::cos(std::atan2(md_uav_state(4, 0), md_uav_state(3, 0)) - md_uav_state(8, 0));
          double d_form_turnrad = d_leader_gndspeed/d_form_turnrate;
          // d_form_turnrad = d_leader_gndspeed*d_leader_gndspeed/(m_g * std::tan(md_uav_state(6, 0))*...
          //     std::cos(std::atan2(md_uav_state(4, 0), md_uav_state(3, 0)) - md_uav_state(8, 0)));
          // d_form_turnrate = d_leader_gndspeed/d_form_turnrad;
          // vd_FormRotCtr = md_uav_state.get(0, 1, 0, 0) + d_form_turnrad*md_rot_formation.col;
          // vd_FormRotCtr = md_uav_state.get(0, 1, 0, 0) + d_form_turnrad*md_rot_formation(1:2, 2);
          // spew('\nFormation rotation center: %3.1f, %3.1f\n', vd_FormRotCtr)

          //! Formation reference position, velocity and acceleration vectors
<<<<<<< HEAD
          if (i_formation_frame > IMC::Formation::OP_EARTH_FIXED)
=======
          if (m_formation_frame > IMC::Formation::OP_EARTH_FIXED)
>>>>>>> 6e54616a
          {
            if (md_uav_state(6, 0) == 0)
            {
              //! Formation following in a straight line
              d_form_turnrate = 0;
              vd_form_pos1 = m_formation_pos.get(0, 1, ind_uav, ind_uav);
              /*
            Matrix vd_form_vel1[2] = {0, 0};
            Matrix vd_form_acc1[2] = {0, 0};
               */
            }
<<<<<<< HEAD
            else if (i_formation_frame == IMC::Formation::OP_PATH_CURVED)
=======
            else if (m_formation_frame == IMC::Formation::OP_PATH_CURVED)
>>>>>>> 6e54616a
            {
              //! Path reference frame
              //! In-formation adjustment
              t_uav_turnrad = d_form_turnrad - m_formation_pos(1, ind_uav);
              t_cos_gamma = std::cos(m_formation_pos(0, ind_uav)/d_form_turnrad);
              t_sin_gamma = std::sin(m_formation_pos(0, ind_uav)/d_form_turnrad);
              // - Position
              vt_form_dir[0] = t_sin_gamma;
              vt_form_dir[1] = 1 - t_cos_gamma;
              double vt_form_pos1[2] = {0, m_formation_pos(1, ind_uav)};
              vd_form_pos1 = t_uav_turnrad * Matrix(vt_form_dir, 2, 1) +
                  Matrix(vt_form_pos1, 2, 1);
              /*
            //! - Velocity
            double vt_form_vel1[2] = {-vd_form_pos1(1), vd_form_pos1(0)};
            Matrix vd_form_vel1 = Matrix(vt_form_vel1, 2, 1) * d_form_turnrate;
            //! - Acceleration
            Matrix vd_form_acc1[2] = -vd_form_pos1 * d_form_turnrate*d_form_turnrate;
               */
            }
            else
            {
              //! Ground reference frame
              vd_form_pos1 = m_formation_pos.get(0, 1, ind_uav, ind_uav);
              /*
            //! - Velocity
            double vt_form_vel1[2] = {-vd_form_pos1(1), vd_form_pos1(0)};
            Matrix vd_form_vel1 = Matrix(vt_form_vel1, 2, 1) * d_form_turnrate;
            //! - Acceleration
            Matrix vd_form_acc1[2] = -vd_form_pos1 * d_form_turnrate*d_form_turnrate;
               */
            }
          }

          //debug("formationControl - 2");
          //-------------------------------------------
          //! Formation UAV sweep
          //-------------------------------------------

          // ToDo - check - verificar inclusão do líder como elemento 0 dos vectores e matrizes
          // da formação, em vez de elemento m_uav_n em apenas algumas
          for (unsigned int ind_uav2 = 0; ind_uav2 < m_uav_n; ind_uav2++)
          {
            // Skipping the current UAV index
            if (ind_uav == ind_uav2)
              continue;

            //debug("formationControl - 2.1");
            //! Computing relative state, from current UAV to "ind_uav2" UAV
            vd_inter_uav_state = md_uav_state.get(0, 5, ind_uav2+1, ind_uav2+1) -
                md_uav_state.get(0, 5, ind_uav+1, ind_uav+1);
            vd_inter_uav_pos = vd_inter_uav_state.get(0, 1, 0, 0);
            d_inter_uav_dist = vd_inter_uav_pos.norm_2();
            //! Computing the rotation matrix - From inter-UAV frame to ground frame
            d_inter_uav_angle = std::atan2(vd_inter_uav_pos(1),
                vd_inter_uav_pos(0));
            d_cos_inter_uav_angle = std::cos(d_inter_uav_angle);
            d_sin_inter_uav_angle = std::sin(d_inter_uav_angle);
            mt_rot[0] = d_cos_inter_uav_angle;
            mt_rot[1] = -d_sin_inter_uav_angle;
            mt_rot[2] = d_sin_inter_uav_angle;
            mt_rot[3] = d_cos_inter_uav_angle;
            md_rot = Matrix(mt_rot, 2, 2);
            vd_inter_uav_x = md_rot.column(0);
            vd_inter_uav_y = md_rot.column(1);

            //debug("formationControl - 2.2");
            //! Computation of the desired formation state:
            //! - Position vector
            //! - Velocity vector
            //! - Acceleration vector
<<<<<<< HEAD
            if (i_formation_frame == IMC::Formation::OP_EARTH_FIXED)
=======
            if (m_formation_frame == IMC::Formation::OP_EARTH_FIXED)
>>>>>>> 6e54616a
            {
              //! Ground reference frame
              //! - Position
              vd_inter_uav_des_pos = m_formation_pos.get(0, 1, ind_uav, ind_uav) -
                  m_formation_pos.get(0, 1, ind_uav2, ind_uav2);
              //! - Velocity
              vd_inter_uav_des_vel = Matrix(2, 1, 0.0);
              //! - Acceleration
              vd_inter_uav_des_acc = Matrix(2, 1, 0.0);
              /* Alternative computation
            vd_err = -vd_inter_uav_state.get(0, 1, 0, 0) - vd_inter_uav_des_pos;
            //! - Velocity
            vd_inter_uav_des_vel = [-vd_err(1); vd_err(0)] * d_form_turnrate;
            //! - Acceleration
            vd_inter_uav_des_acc = -vd_err * d_form_turnrate*d_form_turnrate;
               */
            }
            else
            {
              //! Path reference frame
<<<<<<< HEAD
              if ((i_formation_frame == IMC::Formation::OP_PATH_CURVED) &&
=======
              if ((m_formation_frame == IMC::Formation::OP_PATH_CURVED) &&
>>>>>>> 6e54616a
                  (md_uav_state(6, 0) != 0))
              {
                //! Curved shape - Formation shape adjustment to path curvature
                t_uav_turnrad = d_form_turnrad - m_formation_pos(1, ind_uav2);
                t_cos_gamma = std::cos(m_formation_pos(0, ind_uav2)/d_form_turnrad);
                t_sin_gamma = std::sin(m_formation_pos(0, ind_uav2)/d_form_turnrad);
                // - Position
                vt_form_dir[0] = t_sin_gamma;
                vt_form_dir[1] = 1 - t_cos_gamma;
                vt_form_pos2[0] = 0;
                vt_form_pos2[1] = m_formation_pos(1, ind_uav);
                vd_form_pos2 = t_uav_turnrad * Matrix(vt_form_dir, 2, 1) +
                    Matrix(vt_form_pos2, 2, 1);
                /*
              //! - Velocity
              vd_form_vel2 = [-vd_form_pos2(2); vd_form_pos2(1)] * d_form_turnrate;
              //! - Acceleration
              vd_form_acc2 = -vd_form_pos2 * d_form_turnrate*d_form_turnrate;
                 */
              }
              else
              {
                //! Original shape - Simpler formation shape rotation (below)
                vd_form_pos2 = m_formation_pos.get(0, 1, ind_uav2, ind_uav2);
                /*
              vd_form_vel2 = [-vd_form_pos2(2); vd_form_pos2(1)] * d_form_turnrate;
              vd_form_acc2 = -vd_form_pos2 * d_form_turnrate*d_form_turnrate;
                 */
              }

              vd_inter_uav_des_pos = md_rot_formation * (vd_form_pos1 - vd_form_pos2);
              //vd_err = -vd_inter_uav_state.get(0, 1, 0, 0) - vd_inter_uav_des_pos;
              //! - Velocity
              vd_inter_uav_des_vel(0) = vd_inter_uav_state(1) * d_form_turnrate;
              vd_inter_uav_des_vel(1) = -vd_inter_uav_state(0) * d_form_turnrate;
              //vd_inter_uav_des_vel = md_rot_formation * (vd_form_vel1 - vd_form_vel2);
              //! - Acceleration
              vd_inter_uav_des_acc = vd_inter_uav_state.get(0, 1, 0, 0)  * d_form_turnrate*d_form_turnrate;
              //vd_inter_uav_des_acc = md_rot_formation * (vd_form_acc1 - vd_form_acc2);
            }

            //debug("formationControl - 2.3");
            //! Relative position error vector
            vd_err = -vd_inter_uav_state.get(0, 1, 0, 0) - vd_inter_uav_des_pos;
            d_err_y = Matrix::dot(vd_err, vd_inter_uav_y);
            d_err_x = Matrix::dot(vd_err, vd_inter_uav_x);
            // verificar uso de "Booleano" como alternativa a "int_Max",
            // para optimização do código e da facilidade de interpretação deste
            if (d_err_x < d_deconfliction_dist - d_inter_uav_dist)
            {
              int_Max = 2;
              d_err_x = d_deconfliction_dist - d_inter_uav_dist;
            }
            else
            {
              int_Max = 1;
            }
            // Original positional error vector, only used for controller performance evaluation
            vd_orig_err = vd_err;

            //debug("formationControl - 2.4");
            //! Relative velocity error vector
            vd_deriv_err = -vd_inter_uav_state.get(3, 4, 0, 0) - vd_inter_uav_des_vel;
            d_deriv_err_x = Matrix::dot(vd_deriv_err, vd_inter_uav_x);
            d_deriv_err_y = Matrix::dot(vd_deriv_err, vd_inter_uav_y);

            //! Maneuvering constrains - Projection onto the inter-UAV reference frame
            d_vel_proj_x = Matrix::dot((md_uav_state.get(3, 4, ind_uav2+1, ind_uav2+1) - m_wind.get(0, 1, 0, 0)),
                vd_inter_uav_x);
            //debug("formationControl - 2.4.1");
            d_accel_max_proj_x = std::abs(Matrix::dot(vd_body_accel_lim_x, vd_inter_uav_x)) +
                std::abs(Matrix::dot(vd_body_accel_lim_y, vd_inter_uav_x));
            //debug("formationControl - 2.4.2");
            d_vel_proj_y = Matrix::dot((md_uav_state.get(3, 4, ind_uav2+1, ind_uav2+1) - m_wind.get(0, 1, 0, 0)),
                vd_inter_uav_y);
            //debug("formationControl - 2.4.3");
            d_accel_max_proj_y = std::abs(Matrix::dot(vd_body_accel_lim_x, vd_inter_uav_y)) +
                std::abs(Matrix::dot(vd_body_accel_lim_y, vd_inter_uav_y));

            //debug("formationControl - 2.5");
            //! Sliding Surface parameters - Inter-UAV X axis
            //! Avoid negative maximum relative velocities - Minimum is hard-coded with "vel_lim"
            d_c1 = std::max(m_speed_max - d_vel_proj_x, vel_lim);
            t_ctrl_marg_mult = 2 * m_speed_max/(m_speed_max + d_vel_proj_x);
            d_c2 = m_deconfliction_offset * t_ctrl_marg_mult;
            if (d_err_x < 0)
            {
              d_c2 = std::max(4 * (1+m_acc_safety_marg) * d_c1*d_c1/(27 * d_accel_max_proj_x), d_c2);
              /*
            t_CtrlMarg = d_c2/t_ctrl_marg_mult;
            d_deconfliction_dist = m_safe_dist + t_CtrlMarg;
            if (t_CtrlMarg > m_deconfliction_offset*1.1)
              spew('Control margin: %1.1f m; UAV%d & UAV%d\n', t_CtrlMarg, ind_uav, ind_uav2);
               */
            }

            //debug("formationControl - 2.6");
            //! Limitation of the sliding surface (before reaching negative infinite)
            if (d_inter_uav_dist < d_deconfliction_dist)
            {
              d_err_x = std::min(d_err_x, d_c2*0.5);
              if (d_deriv_err_x > 0)
                d_err_x_s_conv = d_err_x;
              else
                d_err_x_s_conv = std::min(d_err_x, 0.0);
            }
            else
            {
              d_err_x = std::min(d_err_x, d_c2*0.5);
              d_err_x_s_conv = d_err_x;
            }
            // d_err_x = std::min(d_err_x, d_c2*0.5);

            //debug("formationControl - 2.7");
            //! Y projection adjustment, if target is beyond the other UAV
            if (int_Max == 2)
            {
              //! Target point across another UAV position - Define a point
              //! on the safety rim of the other UAV to follow
              t_err_y = 2 * d_deconfliction_dist;
              /*
            if (d_err_x > 0)
              t_err_y = 2 * d_deconfliction_dist;
            else
              t_err_y = 0.5 * d_deconfliction_dist;
               */
              if (t_err_y > std::abs(d_err_y))
              {
                if (d_err_y < 0)
                  d_err_y = -t_err_y;
                else
                  d_err_y = t_err_y;
              }
            }
            vd_err(0) = d_err_x;
            vd_err(1) = d_err_y;
            vd_err = md_rot*vd_err;

            //debug("formationControl - 2.8");
            //! UAV-pair - Regulation of control importance
            d_des_dist = vd_inter_uav_des_pos.norm_2();
            // Inter-UAV distance compensated for the current inter-UAV velocity
            // Takes into account the vehicle acceleration limitations
            d_predicted_dist = d_inter_uav_dist + std::min(0.0, d_deriv_err_x*std::abs(d_deriv_err_x)*
                (1+m_acc_safety_marg)/d_accel_max_proj_x);
            d_dist2confl = d_predicted_dist-d_deconfliction_dist;
            if (d_dist2confl < 0)
              // Control weight increment if the predicted distance is shorter than the deconfliction distance
              vd_weight_gain(ind_uav2+1) = 1 + d_dist2confl/m_deconfliction_offset *
              d_dist2confl/m_deconfliction_offset * k_deconfliction_dist;
            else if (d_predicted_dist <= d_des_dist*k_long_dist1)
              vd_weight_gain(ind_uav2+1) = 1;
            else if (d_predicted_dist < d_des_dist*k_long_dist2)
            {
              // Control weight reduction if the predicted distance is larger than
              // the desired distance by "k_long_dist1"
              t_dist_gain = (d_predicted_dist-d_des_dist*k_long_dist1)/(d_des_dist*k_long_dist3);
              vd_weight_gain(ind_uav2+1) = 1 - t_dist_gain*t_dist_gain;
            }
            else
              // Control weight anulation if the predicted distance is larger than
              // the desired distance multiplied by "k_long_dist2"
              vd_weight_gain(ind_uav2+1) = 0;

            //debug("formationControl - 2.9");
            //! Sliding Surface parameters - Inter-UAV Y axis
            if (d_err_y < 0)
            {
              //! Avoid negative maximum relative velocities - Minimum is hard-coded with "vel_lim" m/s
              d_c3 = std::max(m_speed_max - d_vel_proj_y, vel_lim);
              d_c4 = 4 * (1+m_acc_safety_marg) * d_c3*d_c3/(27 * d_accel_max_proj_y);
            }
            else
            {
              //! Avoid positive minimum relative velocities - Maximum is hard-coded with -"vel_lim" m/s
              d_c3 = std::min(- m_speed_max - d_vel_proj_y, -vel_lim);
              d_c4 = - 4 * (1+m_acc_safety_marg) * d_c3*d_c3/(27 * d_accel_max_proj_y);
            }

            //! ======= Sliding surface ==============

            //debug("formationControl - 2.10");
            t_surf_x = d_c1 * d_err_x/(d_err_x - d_c2);
            t_surf_y = d_c3 * d_err_y/(d_err_y - d_c4);
            //! Sliding surface deviation
            vd_surf_uav.set(0, 1, ind_uav2+1, ind_uav2+1,
                            vd_deriv_err - t_surf_x * vd_inter_uav_x - t_surf_y * vd_inter_uav_y);

            //! ======= Virtual error and feedback linearization ================
            d_inter_uav_angle_dot = Matrix::dot(vd_inter_uav_state.get(3, 4, 0, 0),
                vd_inter_uav_y/d_inter_uav_dist);
            // d_inter_uav_angle_dot = 0;
            vt_surf_deriv(0) = d_c1*d_c2*d_deriv_err_x/((d_err_x_s_conv - d_c2)*(d_err_x_s_conv - d_c2)) +
                t_surf_y * d_inter_uav_angle_dot;
            vt_surf_deriv(1) = d_c3 * d_c4 * d_deriv_err_y/((d_err_y - d_c4)*(d_err_y - d_c4)) -
                t_surf_x * d_inter_uav_angle_dot;
            vt_virt_err_uav.set(0, 1, ind_uav2+1, ind_uav2+1,
                                md_vehicle_accel.get(0, 1, ind_uav2+1, ind_uav2+1) +
                                vd_inter_uav_des_acc - md_rot * vt_surf_deriv);

            //debug("formationControl - 2.11");
            //! Tracking output
            if (b_debug)
            {
              rel_state = form_monitor->rel_state[ind_uav2+1];
              //! Vehicle identifier;
              rel_state->s_id = m_formation_systems[ind_uav2];
              //! Distance between vehicles
              rel_state->dist = d_inter_uav_dist;
              // // ======== Formation perturbation test - Mesh stability =======
              // if (ind_uav == 1)
              //   vd_orig_err += vd_Pert;
              // end
              // // ======== Formation perturbation test - Mesh stability =======
              //! Relative position error norm
              rel_state->err =  vd_orig_err.norm_2();
              //! Inter-vehicle direction vector
              rel_state->rel_dir_x = vd_inter_uav_x(0);
              rel_state->rel_dir_y = vd_inter_uav_x(1);
              //rel_state->rel_dir_z = vd_inter_uav_x(2);
              //! Relative position error - Ground reference frame
              // // ======== Formation perturbation test - Mesh stability =======
              // if ind_UAV == 1
              //   vd_err = vd_err + vd_Pert;
              // end
              // // ======== Formation perturbation test - Mesh stability =======
              rel_state->err_x = vd_err(0);
              rel_state->err_y = vd_err(1);
              //rel_state->err_z = vd_err(2);
              //! Relative position error - Inter-vehicle reference frame
              rel_state->rf_err_x = Matrix::dot(vd_err ,vd_inter_uav_x);
              rel_state->rf_err_y = Matrix::dot(vd_err, vd_inter_uav_y);
              //rel_state->rf_err_z = Matrix::dot(vd_err, vd_inter_uav_z);
              //! Relative velocity error - Inter-vehicle reference frame
              rel_state->rf_err_vx = Matrix::dot(vd_deriv_err, vd_inter_uav_x);
              rel_state->rf_err_vy = Matrix::dot(vd_deriv_err, vd_inter_uav_y);
              //rel_state->rf_err_vz = Matrix::dot(vd_deriv_err, vd_inter_uav_z);
              //! Deviation from convergence (sliding surface) - Inter-vehicle reference frame
              rel_state->ss_x = Matrix::dot(vd_surf_uav.get(0, 1, ind_uav2+1, ind_uav2+1), vd_inter_uav_x);
              rel_state->ss_y = Matrix::dot(vd_surf_uav.get(0, 1, ind_uav2+1, ind_uav2+1), vd_inter_uav_y);
              //rel_state->ss_z = Matrix::dot(vd_surf_uav.get(0, 1, ind_uav2+1, ind_uav2+1), vd_inter_uav_z);
              //! Inter-vehicle virtual error - Ground reference frame
              rel_state->virt_err_x = vt_virt_err_uav(0, ind_uav2+1);
              rel_state->virt_err_y = vt_virt_err_uav(1, ind_uav2+1);
              //rel_state->virt_err_z = vt_virt_err_uav(2, ind_uav2+1);
            }
          }

          //debug("formationControl - 3");
          //!---------------------------------------------------------------
          //! Dynamics relative to the Leader - Formation global reference
          //!---------------------------------------------------------------

          int ind_uav_lead = 0;
          //! Regulation of control importance
          vd_weight_gain(ind_uav_lead) = 1;

          //! Computing relative state, from current UAV to leader
          vd_inter_uav_state = md_uav_state.get(0, 5, ind_uav_lead, ind_uav_lead) -
              md_uav_state.get(0, 5, ind_uav+1, ind_uav+1);

          /*
          // Debug
          double vt_uav_state_lead[6] = {md_uav_state(0, ind_uav_lead),
            md_uav_state(1, ind_uav_lead), md_uav_state(2, ind_uav_lead),
            md_uav_state(3, ind_uav_lead), md_uav_state(4, ind_uav_lead), md_uav_state(5, ind_uav_lead)};
          double vt_uav_state_own[6] = {md_uav_state(0, ind_uav+1),
            md_uav_state(1, ind_uav+1), md_uav_state(2, ind_uav+1),
              md_uav_state(3, ind_uav+1), md_uav_state(4, ind_uav+1), md_uav_state(5, ind_uav+1)};
           */

<<<<<<< HEAD
          if (i_formation_frame == IMC::Formation::OP_EARTH_FIXED)
=======
          if (m_formation_frame == IMC::Formation::OP_EARTH_FIXED)
>>>>>>> 6e54616a
          {
            //! Earth reference frame
            //! - Position
            vd_inter_uav_des_pos = m_formation_pos.get(0, 1, ind_uav, ind_uav);
            vd_err = -vd_inter_uav_state.get(0, 1, 0, 0) - vd_inter_uav_des_pos;
            //! - Velocity
            //     vd_inter_uav_des_vel = [0; 0];
            vd_inter_uav_des_vel(0) = -vd_err(1) * d_form_turnrate;
            vd_inter_uav_des_vel(1) = vd_err(0) * d_form_turnrate;
            //! - Acceleration
            // vd_inter_uav_des_acc = [0; 0];
            vd_inter_uav_des_acc = -vd_err * d_form_turnrate*d_form_turnrate;
          }
          else
          {
            //! Path reference frame
            //! Position
            vd_inter_uav_des_pos = md_rot_formation * vd_form_pos1;
            vd_err = -vd_inter_uav_state.get(0, 1, 0, 0) - vd_inter_uav_des_pos;
            //! - Velocity
            vd_inter_uav_des_vel(0) = vd_inter_uav_state(1) * d_form_turnrate;
            vd_inter_uav_des_vel(1) = -vd_inter_uav_state(0) * d_form_turnrate;
            // vd_inter_uav_des_vel = md_rot_formation * vd_form_vel1;
            //! - Acceleration
            vd_inter_uav_des_acc = vd_inter_uav_state.get(0, 1, 0, 0) * d_form_turnrate*d_form_turnrate;
            // vd_inter_uav_des_acc = md_rot_formation * vd_form_acc1;
          }

          //! Relative position error vector
          d_err_x = vd_err(0);
          d_err_y = vd_err(1);

          //! Relative position error vector
          vd_deriv_err = -vd_inter_uav_state.get(3, 4, 0, 0) - vd_inter_uav_des_vel;
          d_deriv_err_x = vd_deriv_err(0);
          d_deriv_err_y = vd_deriv_err(1);

          /*
          // Debug
          double vt_inter_uav_state1[6] = {vd_inter_uav_state(0, 0), vd_inter_uav_state(1, 0), vd_inter_uav_state(2, 0),
              vd_inter_uav_state(3, 0), vd_inter_uav_state(4, 0), vd_inter_uav_state(5, 0)};
          double vt_inter_uav_des_vel1[6] = {vd_inter_uav_des_vel(0), vd_inter_uav_des_vel(1)};
           */

          //! Maneuvering constrains
          d_accel_max_proj_x = std::abs(vd_body_accel_lim_x(0)) + std::abs(vd_body_accel_lim_y(0));
          d_accel_max_proj_y = std::abs(vd_body_accel_lim_x(1)) + std::abs(vd_body_accel_lim_y(1));

          //! Sliding Surface parameters - Inter-UAV X axis
          if (d_err_x < 0)
          {
            //! Avoid negative maximum relative velocities - Minimum is hard-coded with "vel_lim" m/s
            d_c1 = std::max(m_speed_max - md_uav_state(3, 0) + m_wind(0), vel_lim);
            d_c2 = 4 * (1+m_acc_safety_marg) * d_c1*d_c1/ (27 * d_accel_max_proj_x);
            // d_err_x_s_conv = std::max(d_err_x, -d_c2);
          }
          else
          {
            //! Avoid positive minimum relative velocities - Maximum is hard-coded with -"vel_lim" m/s
            d_c1 = std::min(- m_speed_max - md_uav_state(3, 0) + m_wind(0), -vel_lim);
            d_c2 = - 4 * (1+m_acc_safety_marg) * d_c1*d_c1/ (27 * d_accel_max_proj_x);
            // d_err_x_s_conv = std::min(d_err_x, -d_c2);
          }
          //! Sliding Surface parameters - Inter-UAV Y axis
          if (d_err_y < 0)
          {
            //! Avoid negative maximum relative velocities - Minimum is hard-coded with "vel_lim" m/s
            d_c3 = std::max(m_speed_max - md_uav_state(4, 0) + m_wind(1), vel_lim); //! Avoid negative maximum relative velocities
            d_c4 = 4 * (1+m_acc_safety_marg) * d_c3*d_c3/(27 * d_accel_max_proj_y);
            // d_err_y_s_conv = std::max(d_err_y, -d_c4);
          }
          else
          {
            //! Avoid positive minimum relative velocities - Maximum is hard-coded with -"vel_lim" m/s
            d_c3 =  std::min(- m_speed_max - md_uav_state(4, 0) + m_wind(1), -vel_lim);
            d_c4 = - 4 * (1+m_acc_safety_marg) * d_c3*d_c3/(27 * d_accel_max_proj_y);
            // d_err_y_s_conv = std::min(d_err_y, -d_c4);
          }

          //! ======= Sliding surface ==============

          //! Sliding surface deviation
          vd_surf_uav.set(0, 1, ind_uav_lead, ind_uav_lead, vd_deriv_err);
          vd_surf_uav(0, ind_uav_lead) -= d_c1 * d_err_x/(d_err_x - d_c2);
          vd_surf_uav(1, ind_uav_lead) -= d_c3 * d_err_y/(d_err_y - d_c4);

          //! ======= Virtual error and feedback linearization ================
          vt_virt_err_uav.set(0, 1, ind_uav_lead, ind_uav_lead,
                              vd_inter_uav_des_acc + md_vehicle_accel.get(0, 1, ind_uav_lead, ind_uav_lead));
          vt_virt_err_uav(0, ind_uav_lead) -= d_c1 * d_c2 * d_deriv_err_x/((d_err_x - d_c2)*(d_err_x - d_c2));
          vt_virt_err_uav(1, ind_uav_lead) -= d_c3 * d_c4 * d_deriv_err_y/((d_err_y - d_c4)*(d_err_y - d_c4));

          if (isnan(vt_virt_err_uav(0, ind_uav_lead)) != 0 || isnan(vt_virt_err_uav(1, ind_uav_lead)) != 0
              || isnan(vd_surf_uav(0, ind_uav_lead)) != 0 || isnan(vd_surf_uav(1, ind_uav_lead)) != 0)
          {
            war("-------------------------------------------------------");
            war("Maximum acceleration projected in x = %1.2f", d_accel_max_proj_x);
            war("Longitudinal acceleration limit = %1.2f", m_accel_lim_x);
            war("Body x axis = %1.2f, %1.2f", vd_body_x(0), vd_body_x(1));
            war("Body acceleration limit in x = %1.2f, %1.2f", vd_body_accel_lim_x(0), vd_body_accel_lim_x(1));
            war("Body acceleration limit in y = %1.2f, %1.2f", vd_body_accel_lim_y(0), vd_body_accel_lim_y(1));
            war("C1 = %1.2f", d_c1);
            war("C2 = %1.2f", d_c2);
            war("C3 = %1.2f", d_c3);
            war("C4 = %1.2f", d_c4);
            war("Error in x = %1.2f", d_err_x);
            war("Error in y = %1.2f", d_err_y);
            war("Error derivative in x = %1.2f", d_deriv_err_x);
            war("Error derivative in y = %1.2f", d_deriv_err_y);
            if (isnan(vd_inter_uav_des_acc(0, ind_uav_lead)) != 0)
              war("Leader-UAV desired acceleration is not a number in x!");
            if (isnan(vd_inter_uav_des_acc(1, ind_uav_lead)) != 0)
              war("Leader-UAV desired acceleration is not a number in y!");
            if (isnan(md_vehicle_accel(0, ind_uav_lead)) != 0)
              war("Leader current acceleration is not a number in x!");
            if (isnan(md_vehicle_accel(1, ind_uav_lead)) != 0)
              war("Leader current acceleration is not a number in y!");
            if (isnan(d_deriv_err_x) != 0)
              war("Leader error derivative is not a number in x!");
            if (isnan(d_deriv_err_y) != 0)
              war("Leader error derivative is not a number in y!");
            if (isnan(vt_virt_err_uav(0, ind_uav_lead)) != 0)
              war("Leader virtual error is not a number in x!");
            if (isnan(vt_virt_err_uav(1, ind_uav_lead)) != 0)
              war("Leader virtual error is not a number in y!");
            if (isnan(vd_surf_uav(0, ind_uav_lead)) != 0)
              war("Leader convergence command is not a number in x!");
            if (isnan(vd_surf_uav(1, ind_uav_lead)) != 0)
              war("Leader cConvergence command is not a number in y!");
          }
          //! Tracking output
          if (b_debug)
          {
            vd_inter_uav_pos = vd_inter_uav_state.get(0, 1, 0, 0);
            d_inter_uav_dist = vd_inter_uav_pos.norm_2();
            //! Computing the rotation matrix - From inter-UAV frame to ground frame
            d_inter_uav_angle = std::atan2(vd_inter_uav_pos(1),
                vd_inter_uav_pos(0));
            d_cos_inter_uav_angle = std::cos(d_inter_uav_angle);
            d_sin_inter_uav_angle = std::sin(d_inter_uav_angle);
            mt_rot[0] = d_cos_inter_uav_angle;
            mt_rot[1] = -d_sin_inter_uav_angle;
            mt_rot[2] = d_sin_inter_uav_angle;
            mt_rot[3] = d_cos_inter_uav_angle;
            md_rot = Matrix(mt_rot, 2, 2);
            vd_inter_uav_x = md_rot.column(0);
            vd_inter_uav_y = md_rot.column(1);

            rel_state = form_monitor->rel_state[ind_uav_lead];
            //! Vehicle identifier;
            rel_state->s_id = "Leader";
            //! Distance between vehicles
            rel_state->dist = d_inter_uav_dist;
            // // ======== Formation perturbation test - Mesh stability =======
            // if (ind_uav == 1)
            //   vd_err += vd_Pert;
            // end
            // // ======== Formation perturbation test - Mesh stability =======
            //! Relative position error norm
            rel_state->err =  vd_err.norm_2();
            //! Inter-vehicle direction vector
            rel_state->rel_dir_x = vd_inter_uav_x(0);
            rel_state->rel_dir_y = vd_inter_uav_x(1);
            //rel_state->rel_dir_z = vd_inter_uav_x(2);
            //! Relative position error - Ground reference frame
            rel_state->err_x = vd_err(0);
            rel_state->err_y = vd_err(1);
            //rel_state->err_z = vd_err(2);
            //! Relative position error - Inter-vehicle reference frame
            rel_state->rf_err_x = Matrix::dot(vd_err ,vd_inter_uav_x);
            rel_state->rf_err_y = Matrix::dot(vd_err, vd_inter_uav_y);
            //rel_state->rf_err_z = Matrix::dot(vd_err, vd_inter_uav_z);
            //! Relative velocity error - Inter-vehicle reference frame
            rel_state->rf_err_vx = Matrix::dot(vd_deriv_err, vd_inter_uav_x);
            rel_state->rf_err_vy = Matrix::dot(vd_deriv_err, vd_inter_uav_y);
            //rel_state->rf_err_vz = Matrix::dot(vd_deriv_err, vd_inter_uav_z);
            //! Deviation from convergence (sliding surface) - Inter-vehicle reference frame
            rel_state->ss_x = Matrix::dot(vd_surf_uav.get(0, 1, ind_uav_lead, ind_uav_lead), vd_inter_uav_x);
            rel_state->ss_y = Matrix::dot(vd_surf_uav.get(0, 1, ind_uav_lead, ind_uav_lead), vd_inter_uav_y);
            //rel_state->ss_z = Matrix::dot(vd_surf_uav.get(0, 1, ind_uav_lead, ind_uav_lead), vd_inter_uav_z);
            //! Inter-vehicle virtual error - Ground reference frame
            rel_state->virt_err_x = vt_virt_err_uav(0, ind_uav_lead);
            rel_state->virt_err_y = vt_virt_err_uav(1, ind_uav_lead);
            //rel_state->virt_err_z = vt_virt_err_uav(2, ind_uav_lead);
          }

          //debug("formationControl - 4");
          //!-------------------------------------------
          //! Control influence merging
          //!-------------------------------------------


          //! UAV weight on control strategy
          Matrix vd_ctrl_weight = Matrix(m_uav_n+1, 1, 1.0);
          vd_ctrl_weight(0) = k_form_ref;
          vd_ctrl_weight(ind_uav+1) = 0;
          vd_ctrl_weight &= vd_weight_gain;
          vd_ctrl_weight /= sum(vd_ctrl_weight);

          //! Tracking output
          if (b_debug)
          {
            for (unsigned int ind_uav2 = 0; ind_uav2 <= m_uav_n; ++ind_uav2)
            {
              if (ind_uav+1 == ind_uav2)
                continue;
              form_monitor->rel_state[ind_uav2]->ctrl_imp = vd_ctrl_weight(ind_uav2);
            }
          }

          //! Sliding surface data mixing
          Matrix vd_surf = vd_surf_uav * vd_ctrl_weight;
          Matrix vt_virt_err = vt_virt_err_uav * vd_ctrl_weight;

          /*
          // Debug
          double vt_surf2[2] = {vd_surf(0), vd_surf(1)};
          double vt_virt_err2[2] = {vt_virt_err(0), vt_virt_err(1)};
           */

          double d_surf_norm = vd_surf.norm_2();
          Matrix vd_surf_unit = vd_surf/d_surf_norm;

          //!-------------------------------------------
          //! Sliding surface convergence term
          //!-------------------------------------------

          Matrix vd_sat_surf = Matrix(2, 1);
          if (d_ss_bnd_layer < d_surf_norm)
          {
            vd_sat_surf = vd_surf_unit;
//            if (b_debug && d_time >= m_last_time_verb_formctrl + m_timestep_spew)
//            {
//              spew("---------------------------------------------------");
//              spew("Orig: %1.2f - %1.2f, %1.2f!", d_surf_norm, vd_surf(0), vd_surf(1));
//              spew("Sat:  %1.2f - %1.2f, %1.2f!", d_ss_bnd_layer, vd_surf_unit(0), vd_surf_unit(1));
//              m_last_time_verb_formctrl = d_time;
//            }
          }
          else
            vd_sat_surf = vd_surf/d_ss_bnd_layer;
          Matrix vd_surf_conv = transpose(md_rot_ground2yaw)*md_gain_mtx*md_rot_ground2yaw * vd_sat_surf;

          //!-------------------------------------------
          //! Sliding surface unknown disturbance term
          //!-------------------------------------------

          // vd_surf_unkn = (2 * (m_uav_n-1) + k_form_ref) * m_flow_accel_max * vd_surf_unit;

          // vd_surf_unkn1 = ((m_uav_n-1)/(m_uav_n-1+k_form_ref)+1)*...
          //     m_flow_accel_max*vd_surf_unit;

          vd_surf_unit = Matrix(2, 1);

          //! UAVs Uncertainty compensation
          double t_SurfSqr;
          for (unsigned int ind_uav2 = 0; ind_uav2 < m_uav_n; ind_uav2++)
          {
            // Skipping the current UAV index
            if (ind_uav == ind_uav2)
              continue;

            t_SurfSqr = vd_surf_uav(0, ind_uav2+1)*vd_surf_uav(0, ind_uav2+1) +
                vd_surf_uav(1, ind_uav2+1)*vd_surf_uav(1, ind_uav2+1);
            if (t_SurfSqr > 0)
              vd_surf_unit += 2*vd_surf_uav.get(0, 1, ind_uav2+1, ind_uav2+1)*
                  vd_ctrl_weight(ind_uav2+1)/std::sqrt(t_SurfSqr);
          }
          //! Leader - Uncertainty compensation
          t_SurfSqr = vd_surf_uav(0, 0)*vd_surf_uav(0, 0) + vd_surf_uav(1, 0)*vd_surf_uav(1, 0);
          if (t_SurfSqr)
            vd_surf_unit += k_form_ref*vd_surf_uav.get(0, 1, 0, 0)*vd_ctrl_weight(0)/std::sqrt(t_SurfSqr);
          //! Formation - Uncertainty compensation
          Matrix vd_surf_unkn = vd_surf_unit*m_flow_accel_max/(m_uav_n-1+k_form_ref);
          /*
        if (ind_uav == 0)
        {
          spew('Uncertainty component 1: %1.3f, %1.3f\n', vd_surf_unkn1(0), vd_surf_unkn1(1))
          spew('Uncertainty component 2: %1.3f, %1.3f\n', vd_surf_unkn(0), vd_surf_unkn(1))
         }
           */

          //-------------------------------------------
          // Acceleration desired
          //-------------------------------------------

          // Control vector
          // vd_accel = (vt_virt_err - vd_surf_conv - vd_surf_unkn)/...
          //     (m_uav_n-1+k_form_ref);
          Matrix vd_accel = vt_virt_err - vd_surf_conv - vd_surf_unkn;
          Matrix vd_ctrl = md_rot_ground2yaw*vd_accel;
          if (isnan(vd_accel(0)) != 0 || isnan(vd_accel(1)) != 0)
          {
            war("-------------------------------------------------------");
            if (isnan(vd_accel(0)) != 0)
              war("Desired acceleration command is not a number in x!");
            if (isnan(vd_accel(1)) != 0)
              war("Desired acceleration command is not a number in y!");
            if (isnan(vt_virt_err(0)) != 0)
              war("Total virtual error is not a number in x!");
            if (isnan(vt_virt_err(1)) != 0)
              war("Total virtual error is not a number in y!");
            if (isnan(vd_surf_conv(0)) != 0)
              war("Convergence command is not a number in x!");
            if (isnan(vd_surf_conv(1)) != 0)
              war("Convergence command is not a number in y!");
            if (isnan(vd_surf_unkn(0)) != 0)
              war("Unknown perturbation command is not a number in x!");
            if (isnan(vd_surf_unkn(1)) != 0)
              war("Unknown perturbation command is not a number in y!");
          }

          //debug("formationControl - 5");

          //-------------------------------------------
          // Course control
          //-------------------------------------------
          //debug("formationControl - 5.2");

          //! Check that the command is a real value
          if (isnan((*vd_cmd)(0)) != 0 || isnan((*vd_cmd)(1)) != 0)
          {
            war("-------------------------------------------------------");
            if (isnan((*vd_cmd)(0)) != 0)
              war("Formation bank command is not a number!");
            if (isnan((*vd_cmd)(1)) != 0)
              war("Formation speed command is not a number!");
            war("Heading value: %1.2f deg - cos = %1.2f - sin = %1.2f",
                Angles::degrees(md_uav_state(8, ind_uav+1)), d_cos_heading, d_sin_heading);
            war("=======================================================");
          }

          // Bank command
          (*vd_cmd)(0) = trimValue(std::atan(vd_ctrl(1)/m_g), -m_bank_lim, m_bank_lim);
          // Lateral acceleration command
          vd_ctrl(1) = m_g*std::tan((*vd_cmd)(0));

          //-------------------------------------------
          // Speed control
          //-------------------------------------------

          // Longitudinal acceleration command
          vd_ctrl(0) = trimValue(vd_ctrl(0), -m_accel_lim_x, m_accel_lim_x);
          // Speed command
          (*vd_cmd)(1) = trimValue((*vd_cmd)(1) + d_time_step*vd_ctrl(0), m_speed_min, m_speed_max);

          //-------------------------------------------
          // Altitude control
          //-------------------------------------------

          // Altitude command
          (*vd_cmd)(2) = trimValue(-m_formation_pos(2, ind_uav) - md_uav_state(2, 0),
                                   m_alt_min, m_alt_max);

          //===========================================
          // Log data
          //===========================================

          //! Tracking output
          // ========= Spew ===========
          //debug("formationControl - 5.5");
          if (b_debug)
          {
            //! Commanded acceleration computed by the formation controller.
            //! (Constrained by the vehicle operational limits)
            form_monitor->ax_cmd = vd_ctrl(0);
            form_monitor->ay_cmd = vd_ctrl(1);
            //form_monitor->az_cmd = vd_ctrl(2);
            //! Desired acceleration computed by the formation controller.
            form_monitor->ax_des = vd_accel(0);
            form_monitor->ay_des = vd_accel(1);
            //form_monitor->az_des = vd_accel(2);
            //! Formation combined virtual error.
            //! (Component of the vehicle desired acceleration)
            form_monitor->virt_err_x = vt_virt_err(0);
            form_monitor->virt_err_y = vt_virt_err(1);
            //form_monitor->virt_err_z = vt_virt_err(2);
            //! Formation combined sliding surface feedback.
            //! (Component of the vehicle desired acceleration)
            form_monitor->surf_fdbk_x = -vd_surf_conv(0);
            form_monitor->surf_fdbk_y = -vd_surf_conv(1);
            //form_monitor->surf_fdbk_z = -vd_surf_conv(2);
            //! Dynamics uncertainty compensation.
            //! (Component of the vehicle desired acceleration)
            form_monitor->surf_unkn_x = -vd_surf_unkn(0);
            form_monitor->surf_unkn_y = -vd_surf_unkn(1);
            //form_monitor->surf_unkn_z = -vd_surf_unkn(2);
            //! Combined deviation from convergence.
            //! (Total sliding surface value)
            form_monitor->ss_x = vd_surf(0);
            form_monitor->ss_y = vd_surf(1);
            //form_monitor->ss_z = vd_surf(2);
          }
          //debug("formationControl - end");
        }

        void
        dispatchFormationParameters(void)
        {
          // Controller parameters
          m_formation_ctrl_params.action = IMC::FormationControlParams::OP_REP;
          m_formation_ctrl_params.lon_gain = m_k_longitudinal;
          m_formation_ctrl_params.lat_gain = m_k_lateral;
          m_formation_ctrl_params.bond_thick = m_k_boundary;
          m_formation_ctrl_params.lead_gain = m_k_leader;
          m_formation_ctrl_params.deconfl_gain = m_k_deconfliction;
          m_formation_ctrl_params.accel_switch_gain = m_flow_accel_max;
          m_formation_ctrl_params.safe_dist = m_safe_dist;
          m_formation_ctrl_params.deconflict_offset = m_deconfliction_offset;
          m_formation_ctrl_params.accel_safe_margin = m_acc_safety_marg;
          m_formation_ctrl_params.accel_lim_x = m_accel_lim_x;
          dispatchAlias(&m_formation_ctrl_params);
        }

        void
        formationEvaluation(void)
        {
          // Output
          m_formation_eval.dist_min_abs = m_dist_min_abs;
          m_formation_eval.dist_min_mean = m_dist_min_mean;
          m_formation_eval.err_mean = m_err_mean;
          m_formation_eval.time = m_mean_time;
          dispatchAlias(&m_formation_eval);
          // Reset
          m_dist_min_abs = 0.0;
          m_dist_min_mean = 0.0;
          m_err_mean = 0.0;
          m_mean_time = 0.0;
        }

        void
        printState(const std::string what, const Matrix pos, const Matrix vel)
        {
          inf("============================");
          inf("%s x position: %1.4f m", what.c_str(), pos(0));
          inf("%s y position: %1.4f m", what.c_str(), pos(1));
          inf("%s z position: %1.4f m", what.c_str(), pos(2));
          inf("%s roll angle: %1.4f deg", what.c_str(), Angles::degrees(pos(3)));
          inf("%s pitch angle: %1.4f deg", what.c_str(), Angles::degrees(pos(4)));
          inf("%s yaw angle: %1.4f deg", what.c_str(), Angles::degrees(pos(5)));
          inf("%s x speed: %1.4f m/s", what.c_str(), vel(0));
          inf("%s y speed: %1.4f m/s", what.c_str(), vel(1));
          inf("%s z speed: %1.4f m/s", what.c_str(), vel(2));
          inf("%s roll rate: %1.4f deg/s", what.c_str(), Angles::degrees(vel(3)));
          inf("%s pitch rate: %1.4f deg/s", what.c_str(), Angles::degrees(vel(4)));
          inf("%s yaw rate: %1.4f deg/s", what.c_str(), Angles::degrees(vel(5)));
          inf("-----------------------------");
        }
      };
    }
  }
}

DUNE_TASK<|MERGE_RESOLUTION|>--- conflicted
+++ resolved
@@ -294,10 +294,6 @@
 
         //! Controller parameters
         IMC::FormationControlParams m_formation_ctrl_params;
-<<<<<<< HEAD
-        bool m_param_init;
-=======
->>>>>>> 6e54616a
         double m_k_longitudinal;
         double m_k_lateral;
         double m_k_boundary;
@@ -672,21 +668,6 @@
               paramChanged(m_args.acc_safety_marg) ||
               paramChanged(m_args.l_accel_x))
           {
-<<<<<<< HEAD
-            // Controller parameters
-            m_formation_ctrl_params.action = IMC::FormationControlParams::OP_REP;
-            m_formation_ctrl_params.lon_gain = m_k_longitudinal;
-            m_formation_ctrl_params.lat_gain = m_k_lateral;
-            m_formation_ctrl_params.bond_thick = m_k_boundary;
-            m_formation_ctrl_params.lead_gain = m_k_leader;
-            m_formation_ctrl_params.deconfl_gain = m_k_deconfliction;
-            dispatchAlias(&m_formation_ctrl_params);
-            if (isActive())
-              m_param_init = true;
-
-            // Controller evaluation data
-            if (!m_mean_first)
-=======
             m_k_longitudinal = m_args.k_longitudinal;
             m_k_lateral = m_args.k_lateral;
             m_k_boundary = m_args.k_boundary;
@@ -698,7 +679,6 @@
             m_acc_safety_marg = m_args.acc_safety_marg;
             m_accel_lim_x = m_args.l_accel_x;
             if (m_debug)
->>>>>>> 6e54616a
             {
               dispatchFormationParameters();
 
@@ -1696,12 +1676,8 @@
                 m_mean_time_start = msg->getTimeStamp();
               double d_mean_time_last = m_mean_time;
               m_mean_time = msg->getTimeStamp()-m_mean_time_start;
-<<<<<<< HEAD
-              double t_dist_min_mean = (m_form_monitor->rel_state[0])->dist;
-=======
               double t_dist_min_mean = 0.0;
               bool t_dist_min_mean_first = true;
->>>>>>> 6e54616a
 
               // Initialize the inter-vehicle controller performance monitoring variables
               form_monit.rel_state.clear();
@@ -2618,11 +2594,7 @@
           // spew('\nFormation rotation center: %3.1f, %3.1f\n', vd_FormRotCtr)
 
           //! Formation reference position, velocity and acceleration vectors
-<<<<<<< HEAD
-          if (i_formation_frame > IMC::Formation::OP_EARTH_FIXED)
-=======
           if (m_formation_frame > IMC::Formation::OP_EARTH_FIXED)
->>>>>>> 6e54616a
           {
             if (md_uav_state(6, 0) == 0)
             {
@@ -2634,11 +2606,7 @@
             Matrix vd_form_acc1[2] = {0, 0};
                */
             }
-<<<<<<< HEAD
-            else if (i_formation_frame == IMC::Formation::OP_PATH_CURVED)
-=======
             else if (m_formation_frame == IMC::Formation::OP_PATH_CURVED)
->>>>>>> 6e54616a
             {
               //! Path reference frame
               //! In-formation adjustment
@@ -2710,11 +2678,7 @@
             //! - Position vector
             //! - Velocity vector
             //! - Acceleration vector
-<<<<<<< HEAD
-            if (i_formation_frame == IMC::Formation::OP_EARTH_FIXED)
-=======
             if (m_formation_frame == IMC::Formation::OP_EARTH_FIXED)
->>>>>>> 6e54616a
             {
               //! Ground reference frame
               //! - Position
@@ -2735,11 +2699,7 @@
             else
             {
               //! Path reference frame
-<<<<<<< HEAD
-              if ((i_formation_frame == IMC::Formation::OP_PATH_CURVED) &&
-=======
               if ((m_formation_frame == IMC::Formation::OP_PATH_CURVED) &&
->>>>>>> 6e54616a
                   (md_uav_state(6, 0) != 0))
               {
                 //! Curved shape - Formation shape adjustment to path curvature
@@ -2889,7 +2849,7 @@
             if (d_dist2confl < 0)
               // Control weight increment if the predicted distance is shorter than the deconfliction distance
               vd_weight_gain(ind_uav2+1) = 1 + d_dist2confl/m_deconfliction_offset *
-              d_dist2confl/m_deconfliction_offset * k_deconfliction_dist;
+                  d_dist2confl/m_deconfliction_offset * k_deconfliction_dist;
             else if (d_predicted_dist <= d_des_dist*k_long_dist1)
               vd_weight_gain(ind_uav2+1) = 1;
             else if (d_predicted_dist < d_des_dist*k_long_dist2)
@@ -3011,11 +2971,7 @@
               md_uav_state(3, ind_uav+1), md_uav_state(4, ind_uav+1), md_uav_state(5, ind_uav+1)};
            */
 
-<<<<<<< HEAD
-          if (i_formation_frame == IMC::Formation::OP_EARTH_FIXED)
-=======
           if (m_formation_frame == IMC::Formation::OP_EARTH_FIXED)
->>>>>>> 6e54616a
           {
             //! Earth reference frame
             //! - Position
