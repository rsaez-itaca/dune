--- conflicted
+++ resolved
@@ -61,14 +61,9 @@
       //! @param[in] task pointer to Maneuver task
       //! @param[in] mt pointer to Memento table
       //! @param[in] args elevator arguments
-<<<<<<< HEAD
       Elevator(Maneuvers::Maneuver* task, Maneuvers::MementoTable* mt,
                ElevatorArgs* args):
-        MuxedManeuver(task, mt, args),
-=======
-      Elevator(Maneuvers::Maneuver* task, ElevatorArgs* args):
-        MuxedManeuver<IMC::Elevator, ElevatorArgs>(task, args),
->>>>>>> 0c24618a
+        MuxedManeuver<IMC::Elevator, ElevatorArgs>(task, mt, args),
         m_elevate(NULL),
         m_vmon(NULL)
       { }
