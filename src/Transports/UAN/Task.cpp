//***************************************************************************
// Copyright 2007-2016 Universidade do Porto - Faculdade de Engenharia      *
// Laboratório de Sistemas e Tecnologia Subaquática (LSTS)                  *
//***************************************************************************
// This file is part of DUNE: Unified Navigation Environment.               *
//                                                                          *
// Commercial Licence Usage                                                 *
// Licencees holding valid commercial DUNE licences may use this file in    *
// accordance with the commercial licence agreement provided with the       *
// Software or, alternatively, in accordance with the terms contained in a  *
// written agreement between you and Universidade do Porto. For licensing   *
// terms, conditions, and further information contact lsts@fe.up.pt.        *
//                                                                          *
// European Union Public Licence - EUPL v.1.1 Usage                         *
// Alternatively, this file may be used under the terms of the EUPL,        *
// Version 1.1 only (the "Licence"), appearing in the file LICENCE.md       *
// included in the packaging of this file. You may not use this work        *
// except in compliance with the Licence. Unless required by applicable     *
// law or agreed to in writing, software distributed under the Licence is   *
// distributed on an "AS IS" basis, WITHOUT WARRANTIES OR CONDITIONS OF     *
// ANY KIND, either express or implied. See the Licence for the specific    *
// language governing permissions and limitations at                        *
// http://ec.europa.eu/idabc/eupl.html.                                     *
//***************************************************************************
// Author: Ricardo Martins                                                  *
//***************************************************************************

// DUNE headers.
#include <DUNE/DUNE.hpp>
#include <Supervisors/Reporter/Client.hpp>

namespace Transports
{
  namespace UAN
  {
    using DUNE_NAMESPACES;

    // Synchronization byte.
    static const uint8_t c_sync = 0xA1;
    static const uint8_t c_poly = 0x07;

    enum Codes
    {
      CODE_ABORT   = 0x00,
      CODE_RANGE   = 0x01,
      CODE_PLAN    = 0x02,
      CODE_REPORT  = 0x03,
      CODE_RESTART = 0x04,
      CODE_RAW     = 0x05,
      CODE_USBL    = 0x06
    };

    struct Report
    {
      float lat;
      float lon;
      uint8_t depth;
      int16_t yaw;
      int16_t alt;
      int8_t progress;
      uint8_t fuel_level;
      uint8_t fuel_conf;
    };

    struct Arguments
    {
      //! Enable reports.
      bool report_enable;
      //! USBL Modem maximum waiting time.
      float usbl_max_wait;
    };

    struct Task: public DUNE::Tasks::Task
    {
      //! Estimated state.
      IMC::EstimatedState m_estate;
      //! Last progress.
      float m_progress;
      //! Last fuel level.
      float m_fuel_level;
      //! Last fuel level confidence.
      float m_fuel_conf;
      //! Sequence number.
      uint16_t m_seq;
      //! Last acoustic operation.
      IMC::AcousticOperation* m_last_acop;
      //! Vector of pending message requests
      std::vector<const IMC::AcousticOperation*> m_msg_requests;
      //! Timer for sending preceding message
      Counter<double> m_msg_send_timer;
      //! When set should wait and send next message
      bool m_send_next;
      //! Reporter API.
      Supervisors::Reporter::Client* m_reporter;
      //! USBL Node arguments.
      UsblTools::Node::Arguments m_node_args;
      //! USBL Node.
      UsblTools::Node* m_usbl_node;
      //! USBL Modem.
      UsblTools::Modem* m_usbl_modem;
      //! Task arguments.
      Arguments m_args;

      //! Constructor.
      //! @param[in] name task name.
      //! @param[in] ctx context.
      Task(const std::string& name, Tasks::Context& ctx):
        DUNE::Tasks::Task(name, ctx),
        m_progress(0),
        m_fuel_level(0),
        m_fuel_conf(0),
        m_seq(0),
        m_last_acop(NULL),
        m_send_next(false),
        m_reporter(NULL),
        m_usbl_node(NULL),
        m_usbl_modem(NULL)
      {
        param("Enable Reports", m_args.report_enable)
        .defaultValue("false")
        .description("Enable system state reporting");

        param("USBL Node -- Enabled", m_node_args.enabled)
        .defaultValue("false")
        .description("USBL target request activation");

        param("USBL Node -- Period", m_node_args.period)
        .defaultValue("60.0")
        .minimumValue("2.0")
        .units(Units::Second)
        .description("USBL target necessary period");

        param("USBL Node -- Absolute Fix", m_node_args.fix)
        .defaultValue("false")
        .description("USBL can either send an absolute fix, or"
                     " relative positioning.");

        param("USBL Node -- Quick, No Range", m_node_args.no_range)
        .defaultValue("false")
        .description("In this mode, the USBL node does not require"
                     " ranging information. With this mode enabled,"
                     " there's only a two-way travel between the node"
                     " and the USBL modem. The node actively requests"
                     " data. This parameter overrides absolute fix");

        param("USBL Modem -- Max Waiting Time", m_args.usbl_max_wait)
        .defaultValue("10.0")
        .minimumValue("2.0")
        .maximumValue("20.0")
        .units(Units::Second)
        .description("Maximum amount of time that the modem will wait"
                     " for target system's reply.");

        bind<IMC::EstimatedState>(this);
        bind<IMC::FuelLevel>(this);
        bind<IMC::PlanControlState>(this);
        bind<IMC::AcousticOperation>(this);
        bind<IMC::UamRxFrame>(this);
        bind<IMC::UamTxStatus>(this);
        bind<IMC::UamRxRange>(this);
        bind<IMC::UsblPositionExtended>(this);
        bind<IMC::UsblAnglesExtended>(this);
        bind<IMC::UsblConfig>(this);
        bind<IMC::ReportControl>(this);
      }

      ~Task(void)
      {
        onResourceRelease();
      }

      void
      onResourceAcquisition(void)
      {
        m_reporter = new Supervisors::Reporter::Client(this, Supervisors::Reporter::IS_ACOUSTIC,
                                                       2.0, false);

        m_usbl_node = new UsblTools::Node(this, &m_node_args);
      }

      //! Initialize resources.
      void
      onResourceInitialization(void)
      {
        IMC::AnnounceService announce;
        announce.service = std::string("imc+any://acoustic/operation/")
        + URL::encode(getEntityLabel());
        dispatch(announce);

        setEntityState(IMC::EntityState::ESTA_NORMAL, Status::CODE_ACTIVE);
      }

      //! Release resources.
      void
      onResourceRelease(void)
      {
        clearLastOp();
        Memory::clear(m_reporter);
        Memory::clear(m_usbl_node);
        Memory::clear(m_usbl_modem);
      }

      void
      consume(const IMC::EstimatedState* msg)
      {
        if (msg->getSource() != getSystemId())
          return;

        m_estate = *msg;
      }

      void
      consume(const IMC::PlanControlState* msg)
      {
        m_progress = msg->plan_progress;
      }

      void
      consume(const IMC::FuelLevel* msg)
      {
        m_fuel_level = msg->value;
        m_fuel_conf = msg->confidence;
      }

      void
      consume(const IMC::AcousticOperation* msg)
      {
        if (msg->getDestination() != getSystemId())
          return;

        switch (msg->op)
        {
          case IMC::AcousticOperation::AOP_ABORT:
            sendAbort(msg->system);
            break;

          case IMC::AcousticOperation::AOP_RANGE:
            sendRange(msg->system);
            break;

          case IMC::AcousticOperation::AOP_MSG:
            m_msg_requests.push_back((const IMC::AcousticOperation*)msg->clone());
            // are there more messages being sent?
            if (m_msg_requests.size() > 1)
            {
              IMC::AcousticOperation aop(*msg);
              aop.op = IMC::AcousticOperation::AOP_MSG_QUEUED;
              dispatch(aop);
              return;
            }
            else
            {
              sendMessage(msg->system, msg->msg);
            }
            break;

          default:
            return;
        }
        replaceLastOp(msg);
      }

      void
      consume(const IMC::UamRxFrame* msg)
      {
        if (msg->data.size() < 2)
        {
          debug("invalid message size");
          return;
        }

        uint16_t imc_addr_src = 0;
        try
        {
          imc_addr_src = resolveSystemName(msg->sys_src);
        }
        catch (...)
        {
          debug("unknown system name: %s", msg->sys_src.c_str());
          return;
        }

        uint16_t imc_addr_dst = 0;
        try
        {
          imc_addr_dst = resolveSystemName(msg->sys_dst);
        }
        catch (...)
        {
          debug("unknown system name: %s", msg->sys_dst.c_str());
          return;
        }

        if ((uint8_t)msg->data[0] != c_sync)
        {
          debug("invalid synchronization number: %02X", msg->data[0]);
          return;
        }

        Algorithms::CRC8 crc(c_poly);
        crc.putArray((uint8_t*)&msg->data[0], msg->data.size() - 1);
        if (crc.get() != (uint8_t)(msg->data[msg->data.size() - 1]))
        {
          debug("invalid CRC");
          return;
        }

        switch (msg->data[1])
        {
          case CODE_REPORT:
            recvReport(imc_addr_src, imc_addr_dst, msg);
            break;

          case CODE_ABORT:
            recvAbort(imc_addr_src, imc_addr_dst, msg);
            break;

          case CODE_RANGE:
            recvRange(imc_addr_src, imc_addr_dst, msg);
            break;

          case CODE_PLAN:
            recvPlanControl(imc_addr_src, imc_addr_dst, msg);
            break;

          case CODE_RAW:
            recvMessage(imc_addr_src, imc_addr_dst, msg);
            break;

          case CODE_USBL:
            if (UsblTools::toNode(msg->data[2]))
            {
              if (m_usbl_node != NULL)
                m_usbl_node->parse(imc_addr_src, msg);
            }
            else
            {
              // handle request to USBL modem.
              if (m_usbl_modem != NULL)
              {
                std::vector<uint8_t> data;
                data.push_back(CODE_USBL);
                if (m_usbl_modem->parse(msg, data))
                  sendFrame(msg->sys_src, data, false);
              }
            }
            break;
        }
      }

      void
      consume(const IMC::UamTxStatus* msg)
      {
        if (msg->getDestination() != getSystemId())
          return;

        if (msg->getDestinationEntity() != getEntityId())
          return;

        if (m_last_acop == NULL)
          return;

        IMC::AcousticOperation aop(*m_last_acop);

        switch(msg->value)
        {
          case IMC::UamTxStatus::UTS_BUSY:
            aop.op = IMC::AcousticOperation::AOP_BUSY;
            break;

          case IMC::UamTxStatus::UTS_INV_ADDR:
            aop.op = IMC::AcousticOperation::AOP_UNSUPPORTED;
            if (m_last_acop->op == IMC::AcousticOperation::AOP_MSG)
            {
              delete m_msg_requests.front();
              m_msg_requests.erase(m_msg_requests.begin());
            }
            break;

          case IMC::UamTxStatus::UTS_DONE:
            switch(m_last_acop->op)
            {
              case IMC::AcousticOperation::AOP_ABORT:
                aop.op = IMC::AcousticOperation::AOP_ABORT_ACKED;
                break;
              case IMC::AcousticOperation::AOP_RANGE:
                // do nothing.
                return;
                break;
              case IMC::AcousticOperation::AOP_MSG:
                delete m_msg_requests.front();
                m_msg_requests.erase(m_msg_requests.begin());
                aop.op = IMC::AcousticOperation::AOP_MSG_DONE;
                break;
            }
            break;

          case IMC::UamTxStatus::UTS_IP:
            switch(m_last_acop->op)
            {
              case IMC::AcousticOperation::AOP_ABORT:
                aop.op = IMC::AcousticOperation::AOP_ABORT_IP;
                break;
              case IMC::AcousticOperation::AOP_RANGE:
                aop.op = IMC::AcousticOperation::AOP_RANGE_IP;
                break;
              case IMC::AcousticOperation::AOP_MSG:
                aop.op = IMC::AcousticOperation::AOP_MSG_IP;
                break;
            }
            break;

          case IMC::UamTxStatus::UTS_FAILED:
            switch(m_last_acop->op)
            {
              case IMC::AcousticOperation::AOP_ABORT:
                aop.op = IMC::AcousticOperation::AOP_ABORT_TIMEOUT;
                break;
              case IMC::AcousticOperation::AOP_RANGE:
                aop.op = IMC::AcousticOperation::AOP_RANGE_TIMEOUT;
                break;
              case IMC::AcousticOperation::AOP_MSG:
                delete m_msg_requests.front();
                m_msg_requests.erase(m_msg_requests.begin());
                aop.op = IMC::AcousticOperation::AOP_MSG_FAILURE;
                break;
            }
            break;
        }

        dispatch(aop);

        // If idle send pending messages.
        if (msg->value != IMC::UamTxStatus::UTS_IP && !m_msg_requests.empty())
        {
          // wait (for clearing buffers) and send next message
          m_msg_send_timer.setTop(2);
          m_msg_send_timer.reset();
          m_send_next = true;
        }
      }

      void
      consume(const IMC::UamRxRange* msg)
      {
        if (m_last_acop == NULL)
          return;

        if (m_last_acop->op == IMC::AcousticOperation::AOP_RANGE)
        {
          IMC::AcousticOperation aop(*m_last_acop);
          aop.op = IMC::AcousticOperation::AOP_RANGE_RECVED;
          aop.range = msg->value;
          dispatch(aop);
        }
      }

      void
      consume(const IMC::UsblPositionExtended* msg)
      {
        if (m_usbl_modem == NULL)
        {
          m_usbl_modem = new UsblTools::Modem();
          return;
        }

        // check if we are waiting for this system.
        if (!m_usbl_modem->waitingForSystem(msg->target))
          return;

        std::vector<uint8_t> data;
        data.push_back(CODE_USBL);

        // The target wants an absolute fix?
        if (m_usbl_modem->wantsFix(msg->target))
        {
          // transform data.
          IMC::UsblFixExtended fix = UsblTools::toFix(*msg, m_estate);
          if (m_usbl_modem->encode(&fix, data))
            sendFrame(msg->target, data, false);
        }
        else
        {
          if (m_usbl_modem->encode(msg, data))
            sendFrame(msg->target, data, false);
        }
      }

      void
      consume(const IMC::UsblAnglesExtended* msg)
      {
        if (m_usbl_modem == NULL)
        {
          m_usbl_modem = new UsblTools::Modem();
          return;
        }

        // check if we are waiting for this system.
        if (!m_usbl_modem->waitingForSystem(msg->target))
          return;

        std::vector<uint8_t> data;
        data.push_back(CODE_USBL);
        if (m_usbl_modem->encode(msg, data))
          sendFrame(msg->target, data, false);
      }

      void
      consume(const IMC::UsblConfig* msg)
      {
        if (m_usbl_node != NULL)
          m_usbl_node->consume(msg);
      }

      void
      consume(const IMC::ReportControl* msg)
      {
        if (m_reporter != NULL)
          m_reporter->consume(msg);
      }

      void
      clearLastOp(void)
      {
        Memory::clear(m_last_acop);
      }

      void
      sendFrame(const std::string& sys, Codes code, bool ack)
      {
        std::vector<uint8_t> data;
        data.push_back(code);
        sendFrame(sys, data, ack);
      }

      void
      sendFrame(const std::string& sys, const std::vector<uint8_t>& data, bool ack)
      {
        Algorithms::CRC8 crc(c_poly);

        IMC::UamTxFrame frame;
        frame.setDestination(getSystemId());
        frame.sys_dst = sys;
        frame.seq = m_seq++;
        frame.flags = ack ? IMC::UamTxFrame::UTF_ACK : 0;

        frame.data.push_back(c_sync);
        crc.putByte(c_sync);
        for (size_t i = 0; i < data.size(); ++i)
        {
          frame.data.push_back(data[i]);
          crc.putByte(data[i]);
        }
        frame.data.push_back(crc.get());

        dispatch(frame);
      }

      void
      replaceLastOp(const IMC::AcousticOperation* msg)
      {
        clearLastOp();
        m_last_acop = static_cast<IMC::AcousticOperation*>(msg->clone());
        m_last_acop->setDestination(m_last_acop->getSource());
        m_last_acop->setDestinationEntity(m_last_acop->getSourceEntity());
        m_last_acop->setSource(getSystemId());
        m_last_acop->setSourceEntity(getEntityId());
      }

      void
      sendAbort(const std::string& sys)
      {
        sendFrame(sys, CODE_ABORT, true);
      }

      void
      recvAbort(uint16_t imc_src, uint16_t imc_dst, const IMC::UamRxFrame* msg)
      {
        (void)msg;
        war(DTR("got abort request"));

        IMC::Abort abort;
        abort.setSource(imc_src);
        abort.setDestination(imc_dst);
        dispatch(abort);
      }

      void
      sendRange(const std::string& sys)
      {
        spew("sending range to %s", sys.c_str());
        sendFrame(sys, CODE_RANGE, true);
      }

      void
      recvRange(uint16_t imc_src, uint16_t imc_dst, const IMC::UamRxFrame* msg)
      {
        (void)imc_src;
        (void)imc_dst;
        (void)msg;
      }

      void
      sendMessage(const std::string& sys, const InlineMessage<IMC::Message>& imsg)
      {
        const IMC::Message* msg = NULL;

        try
        {
          msg = imsg.get();
        }
        catch (...)
        {
          return;
        }

        // Check if special command can be used...
        if (msg->getId() == IMC::PlanControl::getIdStatic())
        {
          const IMC::PlanControl * pc = static_cast<const IMC::PlanControl*>(msg);
          if (pc->arg.isNull())
          {
            sendPlanControl(sys, static_cast<const IMC::PlanControl*>(msg));
            return;
          }
        }

        // For all other cases, send the raw message across
        sendRawMessage(sys, msg);
      }

      void
      recvMessage(uint16_t imc_src, uint16_t imc_dst, const IMC::UamRxFrame* msg)
      {
        debug("Parsing message received via acoustic message.");

        try
        {
          uint16_t msg_type;
          std::memcpy(&msg_type, &msg->data[2], sizeof(uint16_t));
          Message *m = IMC::Factory::produce(msg_type);
          if (m == NULL)
          {
            err("Invalid message type received: %d", msg_type);
            return;
          }

          m->setSource(imc_src);
          m->setDestination(imc_dst);
          m->setTimeStamp(msg->getTimeStamp());
          m->deserializeFields((const unsigned char *)&msg->data[4], msg->data.size()-4);
          dispatch(m, DF_KEEP_TIME);
          debug("Acoustic message successfully parsed as '%s'.", m->getName());
        }
        catch (std::exception& ex) {
          err("Error parsing raw message from UAM frame: %s.", ex.what());
        }
      }

      void
      sendRawMessage(const std::string& sys, const IMC::Message * msg)
      {
        std::vector<uint8_t> data;
        data.push_back(CODE_RAW);

        // leave 1 byte for CODE_RAW and another for CRC8
        uint8_t buf[1022];

        // start with message id
        uint16_t id = msg->getId();
        std::memcpy(&buf[0], &id, sizeof(uint16_t));

        // followed by all message fields
        uint8_t* end = msg->serializeFields(&buf[2]);

        int length = end - buf;
        data.insert(data.end(), buf, buf + length);
        sendFrame(sys, data, true);
      }

      void
      sendPlanControl(const std::string& sys, const IMC::PlanControl* msg)
      {
        if (msg->type != IMC::PlanControl::PC_REQUEST)
          return;

        if (msg->op != IMC::PlanControl::PC_START)
          return;

        std::vector<uint8_t> data;
        data.push_back(CODE_PLAN);
        for (size_t i = 0; i < msg->plan_id.size(); ++i)
          data.push_back((uint8_t)msg->plan_id[i]);
        sendFrame(sys, data, true);
      }

      void
      recvPlanControl(uint16_t imc_src, uint16_t imc_dst, const IMC::UamRxFrame* msg)
      {
        IMC::OperationalLimits ol;
        ol.setDestination(imc_dst);
        ol.setSource(imc_src);
        ol.mask = 0;
        dispatch(ol);

        Delay::wait(1.0);

        IMC::PlanControl pc;
        pc.setSource(imc_src);
        pc.type = IMC::PlanControl::PC_REQUEST;
        pc.op = IMC::PlanControl::PC_START;
        pc.plan_id.assign(&msg->data[2], msg->data.size() - 3);
        pc.flags = IMC::PlanControl::FLG_IGNORE_ERRORS;
        dispatch(pc);

        war(DTR("start plan detected"));
      }

      void
      sendRestartSystem(const std::string& sys, const IMC::RestartSystem* msg)
      {
        (void)msg;
        sendFrame(sys, CODE_RESTART, true);
      }

      void
      recvRestartSystem(uint16_t imc_src, uint16_t imc_dst, const IMC::UamRxFrame* msg)
      {
        (void)msg;
        IMC::RestartSystem restart;
        restart.setSource(imc_src);
        restart.setDestination(imc_dst);
        dispatch(restart);
      }

      void
      sendReport(void)
      {
        double lat = 0;
        double lon = 0;
        Coordinates::toWGS84(m_estate, lat, lon);

        Report dat;
        dat.lat = lat;
        dat.lon = lon;
        dat.depth = (uint8_t)m_estate.depth;
        dat.yaw = (int16_t)(m_estate.psi * 100.0);
        dat.alt = (int16_t)(m_estate.alt * 10.0);
        dat.fuel_level = (uint8_t)m_fuel_level;
        dat.fuel_conf = (uint8_t)m_fuel_conf;
        dat.progress = (int8_t)m_progress;

        std::vector<uint8_t> data;
        data.resize(sizeof(dat) + 1);
        data[0] = CODE_REPORT;
        std::memcpy(&data[1], &dat, sizeof(dat));
        sendFrame("broadcast", data, false);
      }

      void
      recvReport(uint16_t imc_src, uint16_t imc_dst, const IMC::UamRxFrame* msg)
      {
        (void)imc_dst;

        Report dat;
        std::memcpy(&dat, &msg->data[2], sizeof(dat));

        IMC::EstimatedState es;
        es.setSource(imc_src);
        es.lat = dat.lat;
        es.lon = dat.lon;
        es.depth = (float)dat.depth;
        es.psi = (float)dat.yaw / 100.0;
        es.alt = (float)dat.alt / 10.0;
        dispatch(es);

        IMC::PlanControlState pcs;
        pcs.setSource(imc_src);
        pcs.plan_progress = (float)dat.progress;
        dispatch(pcs);

        IMC::FuelLevel fuel;
        fuel.setSource(imc_src);
        fuel.value = (float)dat.fuel_level;
        fuel.confidence = (float)dat.fuel_conf;
        dispatch(fuel);
      }

      //! Main loop of USBL modem.
      void
      onUsblModem(void)
      {
        if (m_usbl_modem != NULL)
        {
          // Trigger target.
          std::string sys;
          if (m_usbl_modem->run(sys, m_args.usbl_max_wait))
            sendRange(sys);
        }
      }

      //! Main loop of USBL node.
      void
      onUsblNode(void)
      {
        if (m_usbl_node != NULL)
        {
          std::vector<uint8_t> data;
          data.push_back(CODE_USBL);
          if (m_usbl_node->run(data))
            sendFrame("broadcast", data, false);
        }
      }

      //! Main loop.
      void
      onMain(void)
      {
        while (!stopping())
        {
          waitForMessages(1.0);

<<<<<<< HEAD
          if (m_args.report_enable)
=======
          onUsblModem();
          onUsblNode();

          if (m_args.report_enable && isActive())
>>>>>>> cf8ed827
          {
            if (m_reporter != NULL && m_reporter->trigger())
              sendReport();
          }

          if (m_send_next && m_msg_send_timer.overflow())
          {
            m_send_next = false;
            const IMC::AcousticOperation * req = m_msg_requests.at(0);
            replaceLastOp(req);
            sendMessage(req->system, req->msg);
          }
        }
      }
    };
  }
}

DUNE_TASK<|MERGE_RESOLUTION|>--- conflicted
+++ resolved
@@ -820,14 +820,10 @@
         {
           waitForMessages(1.0);
 
-<<<<<<< HEAD
-          if (m_args.report_enable)
-=======
           onUsblModem();
           onUsblNode();
 
-          if (m_args.report_enable && isActive())
->>>>>>> cf8ed827
+          if (m_args.report_enable)
           {
             if (m_reporter != NULL && m_reporter->trigger())
               sendReport();
