//***************************************************************************
// Copyright 2007-2016 Universidade do Porto - Faculdade de Engenharia      *
// Laboratório de Sistemas e Tecnologia Subaquática (LSTS)                  *
//***************************************************************************
// This file is part of DUNE: Unified Navigation Environment.               *
//                                                                          *
// Commercial Licence Usage                                                 *
// Licencees holding valid commercial DUNE licences may use this file in    *
// accordance with the commercial licence agreement provided with the       *
// Software or, alternatively, in accordance with the terms contained in a  *
// written agreement between you and Universidade do Porto. For licensing   *
// terms, conditions, and further information contact lsts@fe.up.pt.        *
//                                                                          *
// European Union Public Licence - EUPL v.1.1 Usage                         *
// Alternatively, this file may be used under the terms of the EUPL,        *
// Version 1.1 only (the "Licence"), appearing in the file LICENCE.md       *
// included in the packaging of this file. You may not use this work        *
// except in compliance with the Licence. Unless required by applicable     *
// law or agreed to in writing, software distributed under the Licence is   *
// distributed on an "AS IS" basis, WITHOUT WARRANTIES OR CONDITIONS OF     *
// ANY KIND, either express or implied. See the Licence for the specific    *
// language governing permissions and limitations at                        *
// http://ec.europa.eu/idabc/eupl.html.                                     *
//***************************************************************************
// Author: Ricardo Martins                                                  *
//***************************************************************************

// DUNE headers.
#include <DUNE/DUNE.hpp>
#include <Supervisors/Reporter/Client.hpp>

namespace Transports
{
  namespace UAN
  {
    using DUNE_NAMESPACES;

    // Synchronization byte.
    static const uint8_t c_sync = 0xA1;
    static const uint8_t c_poly = 0x07;

    enum Codes
    {
      CODE_ABORT   = 0x00,
      CODE_RANGE   = 0x01,
      CODE_PLAN    = 0x02,
      CODE_REPORT  = 0x03,
      CODE_RESTART = 0x04,
      CODE_RAW     = 0x05,
      CODE_USBL    = 0x06
    };

    struct Report
    {
      float lat;
      float lon;
      uint8_t depth;
      int16_t yaw;
      int16_t alt;
      int8_t progress;
      uint8_t fuel_level;
      uint8_t fuel_conf;
    };

    struct Arguments
    {
      //! Enable reports.
      bool report_enable;
      //! USBL Modem maximum waiting time.
      float usbl_max_wait;
    };

    struct Task: public DUNE::Tasks::Task
    {
      //! Estimated state.
      IMC::EstimatedState m_estate;
      //! Last progress.
      float m_progress;
      //! Last fuel level.
      float m_fuel_level;
      //! Last fuel level confidence.
      float m_fuel_conf;
      //! Sequence number.
      uint16_t m_seq;
      //! Last acoustic operation.
      IMC::AcousticOperation* m_last_acop;
      //! Vector of pending message requests
      std::vector<const IMC::AcousticOperation*> m_msg_requests;
      //! Timer for sending preceding message
      Counter<double> m_msg_send_timer;
      //! When set should wait and send next message
      bool m_send_next;
      //! Reporter API.
      Supervisors::Reporter::Client* m_reporter;
      //! USBL Node arguments.
      UsblTools::Node::Arguments m_node_args;
      //! USBL Node.
      UsblTools::Node* m_usbl_node;
      //! USBL Modem.
      UsblTools::Modem* m_usbl_modem;
      //! Task arguments.
      Arguments m_args;

      //! Constructor.
      //! @param[in] name task name.
      //! @param[in] ctx context.
      Task(const std::string& name, Tasks::Context& ctx):
        DUNE::Tasks::Task(name, ctx),
        m_progress(0),
        m_fuel_level(0),
        m_fuel_conf(0),
        m_seq(0),
        m_last_acop(NULL),
        m_send_next(false),
        m_reporter(NULL),
        m_usbl_node(NULL),
        m_usbl_modem(NULL)
      {
        param("Enable Reports", m_args.report_enable)
        .defaultValue("false")
        .description("Enable system state reporting");

        param("USBL Node -- Enabled", m_node_args.enabled)
        .defaultValue("false")
        .description("USBL target request activation");

        param("USBL Node -- Period", m_node_args.period)
        .defaultValue("60.0")
        .minimumValue("2.0")
        .units(Units::Second)
        .description("USBL target necessary period");

        param("USBL Node -- Absolute Fix", m_node_args.fix)
        .defaultValue("false")
        .description("USBL can either send an absolute fix, or"
                     " relative positioning.");

        param("USBL Node -- Quick, No Range", m_node_args.no_range)
        .defaultValue("false")
        .description("In this mode, the USBL node does not require"
                     " ranging information. With this mode enabled,"
                     " there's only a two-way travel between the node"
                     " and the USBL modem. The node actively requests"
                     " data. This parameter overrides absolute fix");

        param("USBL Modem -- Max Waiting Time", m_args.usbl_max_wait)
        .defaultValue("10.0")
        .minimumValue("2.0")
        .maximumValue("20.0")
        .units(Units::Second)
        .description("Maximum amount of time that the modem will wait"
                     " for target system's reply.");

        bind<IMC::EstimatedState>(this);
        bind<IMC::FuelLevel>(this);
        bind<IMC::PlanControlState>(this);
        bind<IMC::AcousticOperation>(this);
        bind<IMC::UamRxFrame>(this);
        bind<IMC::UamTxStatus>(this);
        bind<IMC::UamRxRange>(this);
        bind<IMC::UsblPositionExtended>(this);
        bind<IMC::UsblAnglesExtended>(this);
        bind<IMC::UsblConfig>(this);
        bind<IMC::ReportControl>(this);
      }

      ~Task(void)
      {
        onResourceRelease();
      }

      void
      onResourceAcquisition(void)
      {
        m_reporter = new Supervisors::Reporter::Client(this, Supervisors::Reporter::IS_ACOUSTIC,
                                                       2.0, false);

        m_usbl_node = new UsblTools::Node(this, &m_node_args);
      }

      //! Initialize resources.
      void
      onResourceInitialization(void)
      {
        IMC::AnnounceService announce;
        announce.service = std::string("imc+any://acoustic/operation/")
        + URL::encode(getEntityLabel());
        dispatch(announce);

        setEntityState(IMC::EntityState::ESTA_NORMAL, Status::CODE_ACTIVE);
      }

      //! Release resources.
      void
      onResourceRelease(void)
      {
        clearLastOp();
        Memory::clear(m_reporter);
        Memory::clear(m_usbl_node);
        Memory::clear(m_usbl_modem);
      }

      void
      consume(const IMC::EstimatedState* msg)
      {
        if (msg->getSource() != getSystemId())
          return;

        m_estate = *msg;
      }

      void
      consume(const IMC::PlanControlState* msg)
      {
        m_progress = msg->plan_progress;
      }

      void
      consume(const IMC::FuelLevel* msg)
      {
        m_fuel_level = msg->value;
        m_fuel_conf = msg->confidence;
      }

      void
      consume(const IMC::AcousticOperation* msg)
      {
        if (msg->getDestination() != getSystemId())
          return;

        switch (msg->op)
        {
          case IMC::AcousticOperation::AOP_ABORT:
            sendAbort(msg->system);
            break;

          case IMC::AcousticOperation::AOP_RANGE:
            sendRange(msg->system);
            break;

          case IMC::AcousticOperation::AOP_MSG:
            m_msg_requests.push_back((const IMC::AcousticOperation*)msg->clone());
            // are there more messages being sent?
            if (m_msg_requests.size() > 1)
            {
              IMC::AcousticOperation aop(*msg);
              aop.op = IMC::AcousticOperation::AOP_MSG_QUEUED;
              dispatch(aop);
              return;
            }
            else
            {
              sendMessage(msg->system, msg->msg);
            }
            break;

          default:
            return;
        }
        replaceLastOp(msg);
      }

      void
      consume(const IMC::UamRxFrame* msg)
      {
        if (msg->data.size() < 2)
        {
          debug("invalid message size");
          return;
        }

        uint16_t imc_addr_src = 0;
        try
        {
          imc_addr_src = resolveSystemName(msg->sys_src);
        }
        catch (...)
        {
          debug("unknown system name: %s", msg->sys_src.c_str());
          return;
        }

        uint16_t imc_addr_dst = 0;
        try
        {
          imc_addr_dst = resolveSystemName(msg->sys_dst);
        }
        catch (...)
        {
          debug("unknown system name: %s", msg->sys_dst.c_str());
          return;
        }

        if ((uint8_t)msg->data[0] != c_sync)
        {
          debug("invalid synchronization number: %02X", msg->data[0]);
          return;
        }

        Algorithms::CRC8 crc(c_poly);
        crc.putArray((uint8_t*)&msg->data[0], msg->data.size() - 1);
        if (crc.get() != (uint8_t)(msg->data[msg->data.size() - 1]))
        {
          debug("invalid CRC");
          return;
        }

        switch (msg->data[1])
        {
          case CODE_REPORT:
            recvReport(imc_addr_src, imc_addr_dst, msg);
            break;

          case CODE_ABORT:
            recvAbort(imc_addr_src, imc_addr_dst, msg);
            break;

          case CODE_RANGE:
            recvRange(imc_addr_src, imc_addr_dst, msg);
            break;

          case CODE_PLAN:
            recvPlanControl(imc_addr_src, imc_addr_dst, msg);
            break;

          case CODE_RAW:
            recvMessage(imc_addr_src, imc_addr_dst, msg);
            break;

          case CODE_USBL:
            if (UsblTools::toNode(msg->data[2]))
            {
              if (m_usbl_node != NULL)
                m_usbl_node->parse(imc_addr_src, msg);
            }
            else
            {
              // handle request to USBL modem.
              if (m_usbl_modem != NULL)
              {
                std::vector<uint8_t> data;
                data.push_back(CODE_USBL);
                if (m_usbl_modem->parse(msg, data))
                  sendFrame(msg->sys_src, data, false);
              }
            }
            break;
        }
      }

      void
      consume(const IMC::UamTxStatus* msg)
      {
        if (msg->getDestination() != getSystemId())
          return;

        if (msg->getDestinationEntity() != getEntityId())
          return;

        if (m_last_acop == NULL)
          return;

        IMC::AcousticOperation aop(*m_last_acop);

        switch(msg->value)
        {
          case IMC::UamTxStatus::UTS_BUSY:
            aop.op = IMC::AcousticOperation::AOP_BUSY;
            break;

          case IMC::UamTxStatus::UTS_INV_ADDR:
            aop.op = IMC::AcousticOperation::AOP_UNSUPPORTED;
            if (m_last_acop->op == IMC::AcousticOperation::AOP_MSG)
            {
              delete m_msg_requests.front();
              m_msg_requests.erase(m_msg_requests.begin());
            }
            break;

          case IMC::UamTxStatus::UTS_DONE:
            switch(m_last_acop->op)
            {
              case IMC::AcousticOperation::AOP_ABORT:
                aop.op = IMC::AcousticOperation::AOP_ABORT_ACKED;
                break;
              case IMC::AcousticOperation::AOP_RANGE:
                // do nothing.
                return;
                break;
              case IMC::AcousticOperation::AOP_MSG:
                delete m_msg_requests.front();
                m_msg_requests.erase(m_msg_requests.begin());
                aop.op = IMC::AcousticOperation::AOP_MSG_DONE;
                break;
            }
            break;

          case IMC::UamTxStatus::UTS_IP:
            switch(m_last_acop->op)
            {
              case IMC::AcousticOperation::AOP_ABORT:
                aop.op = IMC::AcousticOperation::AOP_ABORT_IP;
                break;
              case IMC::AcousticOperation::AOP_RANGE:
                aop.op = IMC::AcousticOperation::AOP_RANGE_IP;
                break;
              case IMC::AcousticOperation::AOP_MSG:
                aop.op = IMC::AcousticOperation::AOP_MSG_IP;
                break;
            }
            break;

          case IMC::UamTxStatus::UTS_FAILED:
            switch(m_last_acop->op)
            {
              case IMC::AcousticOperation::AOP_ABORT:
                aop.op = IMC::AcousticOperation::AOP_ABORT_TIMEOUT;
                break;
              case IMC::AcousticOperation::AOP_RANGE:
                aop.op = IMC::AcousticOperation::AOP_RANGE_TIMEOUT;
                break;
              case IMC::AcousticOperation::AOP_MSG:
                delete m_msg_requests.front();
                m_msg_requests.erase(m_msg_requests.begin());
                aop.op = IMC::AcousticOperation::AOP_MSG_FAILURE;
                break;
            }
            break;
        }

        dispatch(aop);

        // If idle send pending messages.
        if (msg->value != IMC::UamTxStatus::UTS_IP && !m_msg_requests.empty())
        {
          // wait (for clearing buffers) and send next message
          m_msg_send_timer.setTop(2);
          m_msg_send_timer.reset();
          m_send_next = true;
        }
      }

      void
      consume(const IMC::UamRxRange* msg)
      {
        if (m_last_acop == NULL)
          return;

        if (m_last_acop->op == IMC::AcousticOperation::AOP_RANGE)
        {
          IMC::AcousticOperation aop(*m_last_acop);
          aop.op = IMC::AcousticOperation::AOP_RANGE_RECVED;
          aop.range = msg->value;
          dispatch(aop);
        }
      }

      void
      consume(const IMC::UsblPositionExtended* msg)
      {
        if (m_usbl_modem == NULL)
        {
          m_usbl_modem = new UsblTools::Modem();
          return;
        }

        // check if we are waiting for this system.
        if (!m_usbl_modem->waitingForSystem(msg->target))
          return;

        std::vector<uint8_t> data;
        data.push_back(CODE_USBL);

        // The target wants an absolute fix?
        if (m_usbl_modem->wantsFix(msg->target))
        {
          // transform data.
          IMC::UsblFixExtended fix = UsblTools::toFix(*msg, m_estate);
          if (m_usbl_modem->encode(&fix, data))
            sendFrame(msg->target, data, false);
        }
        else
        {
          if (m_usbl_modem->encode(msg, data))
            sendFrame(msg->target, data, false);
        }
      }

      void
      consume(const IMC::UsblAnglesExtended* msg)
      {
        if (m_usbl_modem == NULL)
        {
          m_usbl_modem = new UsblTools::Modem();
          return;
        }

        // check if we are waiting for this system.
        if (!m_usbl_modem->waitingForSystem(msg->target))
          return;

        std::vector<uint8_t> data;
        data.push_back(CODE_USBL);
        if (m_usbl_modem->encode(msg, data))
          sendFrame(msg->target, data, false);
      }

      void
      consume(const IMC::UsblConfig* msg)
      {
        if (m_usbl_node != NULL)
          m_usbl_node->consume(msg);
      }

      void
      consume(const IMC::ReportControl* msg)
      {
        if (m_reporter != NULL)
          m_reporter->consume(msg);
      }

      void
      clearLastOp(void)
      {
        Memory::clear(m_last_acop);
      }

      void
      sendFrame(const std::string& sys, Codes code, bool ack)
      {
        std::vector<uint8_t> data;
        data.push_back(code);
        sendFrame(sys, data, ack);
      }

      void
      sendFrame(const std::string& sys, const std::vector<uint8_t>& data, bool ack)
      {
        Algorithms::CRC8 crc(c_poly);

        IMC::UamTxFrame frame;
        frame.setDestination(getSystemId());
        frame.sys_dst = sys;
        frame.seq = m_seq++;
        frame.flags = ack ? IMC::UamTxFrame::UTF_ACK : 0;

        frame.data.push_back(c_sync);
        crc.putByte(c_sync);
        for (size_t i = 0; i < data.size(); ++i)
        {
          frame.data.push_back(data[i]);
          crc.putByte(data[i]);
        }
        frame.data.push_back(crc.get());

        dispatch(frame);
      }

      void
      replaceLastOp(const IMC::AcousticOperation* msg)
      {
        clearLastOp();
        m_last_acop = static_cast<IMC::AcousticOperation*>(msg->clone());
        m_last_acop->setDestination(m_last_acop->getSource());
        m_last_acop->setDestinationEntity(m_last_acop->getSourceEntity());
        m_last_acop->setSource(getSystemId());
        m_last_acop->setSourceEntity(getEntityId());
      }

      void
      sendAbort(const std::string& sys)
      {
        sendFrame(sys, CODE_ABORT, true);
      }

      void
      recvAbort(uint16_t imc_src, uint16_t imc_dst, const IMC::UamRxFrame* msg)
      {
        (void)msg;
        war(DTR("got abort request"));

        IMC::Abort abort;
        abort.setSource(imc_src);
        abort.setDestination(imc_dst);
        dispatch(abort);
      }

      void
      sendRange(const std::string& sys)
      {
        spew("sending range to %s", sys.c_str());
        sendFrame(sys, CODE_RANGE, true);
      }

      void
      recvRange(uint16_t imc_src, uint16_t imc_dst, const IMC::UamRxFrame* msg)
      {
        (void)imc_src;
        (void)imc_dst;
        (void)msg;
      }

      void
      sendMessage(const std::string& sys, const InlineMessage<IMC::Message>& imsg)
      {
        const IMC::Message* msg = NULL;

        try
        {
          msg = imsg.get();
        }
        catch (...)
        {
          return;
        }

        // Check if special command can be used...
        if (msg->getId() == IMC::PlanControl::getIdStatic())
        {
          const IMC::PlanControl * pc = static_cast<const IMC::PlanControl*>(msg);
          if (pc->arg.isNull())
          {
            sendPlanControl(sys, static_cast<const IMC::PlanControl*>(msg));
            return;
          }
        }

        // For all other cases, send the raw message across
        sendRawMessage(sys, msg);
      }

      void
      recvMessage(uint16_t imc_src, uint16_t imc_dst, const IMC::UamRxFrame* msg)
      {
        debug("Parsing message received via acoustic message.");

        try
        {
          uint16_t msg_type;
          std::memcpy(&msg_type, &msg->data[2], sizeof(uint16_t));
          Message *m = IMC::Factory::produce(msg_type);
          if (m == NULL)
          {
            err("Invalid message type received: %d", msg_type);
            return;
          }

          m->setSource(imc_src);
          m->setDestination(imc_dst);
          m->setTimeStamp(msg->getTimeStamp());
          m->deserializeFields((const unsigned char *)&msg->data[4], msg->data.size()-4);
          dispatch(m, DF_KEEP_TIME);
          debug("Acoustic message successfully parsed as '%s'.", m->getName());
        }
        catch (std::exception& ex) {
          err("Error parsing raw message from UAM frame: %s.", ex.what());
        }
      }

      void
      sendRawMessage(const std::string& sys, const IMC::Message * msg)
      {
        std::vector<uint8_t> data;
        data.push_back(CODE_RAW);

        // leave 1 byte for CODE_RAW and another for CRC8
        uint8_t buf[1022];

        // start with message id
        uint16_t id = msg->getId();
        std::memcpy(&buf[0], &id, sizeof(uint16_t));

        // followed by all message fields
        uint8_t* end = msg->serializeFields(&buf[2]);

        int length = end - buf;
        data.insert(data.end(), buf, buf + length);
        sendFrame(sys, data, true);
      }

      void
      sendPlanControl(const std::string& sys, const IMC::PlanControl* msg)
      {
        if (msg->type != IMC::PlanControl::PC_REQUEST)
          return;

        if (msg->op != IMC::PlanControl::PC_START)
          return;

        std::vector<uint8_t> data;
        data.push_back(CODE_PLAN);
        for (size_t i = 0; i < msg->plan_id.size(); ++i)
          data.push_back((uint8_t)msg->plan_id[i]);
        sendFrame(sys, data, true);
      }

      void
      recvPlanControl(uint16_t imc_src, uint16_t imc_dst, const IMC::UamRxFrame* msg)
      {
        IMC::OperationalLimits ol;
        ol.setDestination(imc_dst);
        ol.setSource(imc_src);
        ol.mask = 0;
        dispatch(ol);

        Delay::wait(1.0);

        IMC::PlanControl pc;
        pc.setSource(imc_src);
        pc.type = IMC::PlanControl::PC_REQUEST;
        pc.op = IMC::PlanControl::PC_START;
        pc.plan_id.assign(&msg->data[2], msg->data.size() - 3);
        pc.flags = IMC::PlanControl::FLG_IGNORE_ERRORS;
        dispatch(pc);

        war(DTR("start plan detected"));
      }

      void
      sendRestartSystem(const std::string& sys, const IMC::RestartSystem* msg)
      {
        (void)msg;
        sendFrame(sys, CODE_RESTART, true);
      }

      void
      recvRestartSystem(uint16_t imc_src, uint16_t imc_dst, const IMC::UamRxFrame* msg)
      {
        (void)msg;
        IMC::RestartSystem restart;
        restart.setSource(imc_src);
        restart.setDestination(imc_dst);
        dispatch(restart);
      }

      void
      sendReport(void)
      {
        double lat = 0;
        double lon = 0;
        Coordinates::toWGS84(m_estate, lat, lon);

        Report dat;
        dat.lat = lat;
        dat.lon = lon;
        dat.depth = (uint8_t)m_estate.depth;
        dat.yaw = (int16_t)(m_estate.psi * 100.0);
        dat.alt = (int16_t)(m_estate.alt * 10.0);
        dat.fuel_level = (uint8_t)m_fuel_level;
        dat.fuel_conf = (uint8_t)m_fuel_conf;
        dat.progress = (int8_t)m_progress;

        std::vector<uint8_t> data;
        data.resize(sizeof(dat) + 1);
        data[0] = CODE_REPORT;
        std::memcpy(&data[1], &dat, sizeof(dat));
        sendFrame("broadcast", data, false);
      }

      void
      recvReport(uint16_t imc_src, uint16_t imc_dst, const IMC::UamRxFrame* msg)
      {
        (void)imc_dst;

        Report dat;
        std::memcpy(&dat, &msg->data[2], sizeof(dat));

        IMC::EstimatedState es;
        es.setSource(imc_src);
        es.lat = dat.lat;
        es.lon = dat.lon;
        es.depth = (float)dat.depth;
        es.psi = (float)dat.yaw / 100.0;
        es.alt = (float)dat.alt / 10.0;
        dispatch(es);

        IMC::PlanControlState pcs;
        pcs.setSource(imc_src);
        pcs.plan_progress = (float)dat.progress;
        dispatch(pcs);

        IMC::FuelLevel fuel;
        fuel.setSource(imc_src);
        fuel.value = (float)dat.fuel_level;
        fuel.confidence = (float)dat.fuel_conf;
        dispatch(fuel);
      }

      //! Main loop of USBL modem.
      void
      onUsblModem(void)
      {
        if (m_usbl_modem != NULL)
        {
          // Trigger target.
          std::string sys;
          if (m_usbl_modem->run(sys, m_args.usbl_max_wait))
            sendRange(sys);
        }
      }

      //! Main loop of USBL node.
      void
      onUsblNode(void)
      {
        if (m_usbl_node != NULL)
        {
          std::vector<uint8_t> data;
          data.push_back(CODE_USBL);
          if (m_usbl_node->run(data))
            sendFrame("broadcast", data, false);
        }
      }

      //! Main loop.
      void
      onMain(void)
      {
        while (!stopping())
        {
          waitForMessages(1.0);

<<<<<<< HEAD
          if (m_args.report_enable)
=======
          onUsblModem();
          onUsblNode();

          if (m_args.report_enable && isActive())
>>>>>>> b534e41c
          {
            if (m_reporter != NULL && m_reporter->trigger())
              sendReport();
          }

          if (m_send_next && m_msg_send_timer.overflow())
          {
            m_send_next = false;
            const IMC::AcousticOperation * req = m_msg_requests.at(0);
            replaceLastOp(req);
            sendMessage(req->system, req->msg);
          }
        }
      }
    };
  }
}

DUNE_TASK<|MERGE_RESOLUTION|>--- conflicted
+++ resolved
@@ -820,14 +820,10 @@
         {
           waitForMessages(1.0);
 
-<<<<<<< HEAD
-          if (m_args.report_enable)
-=======
           onUsblModem();
           onUsblNode();
 
           if (m_args.report_enable && isActive())
->>>>>>> b534e41c
           {
             if (m_reporter != NULL && m_reporter->trigger())
               sendReport();
